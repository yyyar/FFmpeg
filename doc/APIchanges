--- conflicted
+++ resolved
@@ -15,7 +15,6 @@
 
 API changes, most recent first:
 
-<<<<<<< HEAD
 2012-12-20 - xxxxxxx - lavfi 3.28.100 - avfilter.h
   Add AVFilterLink.channels, avfilter_link_get_channels()
   and avfilter_ref_get_channels().
@@ -133,13 +132,10 @@
 2012-03-26 - a67d9cf - lavfi 2.66.100
   Add avfilter_fill_frame_from_{audio_,}buffer_ref() functions.
 
-2012-11-10 - 5980f5dd - lavu 52.2.0 - audioconvert.h
-=======
 2012-xx-xx - xxxxxxx - lavu 52.2.1 - avstring.h
   Add av_basename() and av_dirname().
 
-2012-xx-xx - xxxxxxx - lavu 52.2.0 - audioconvert.h
->>>>>>> 6dd93ee6
+2012-11-10 - 5980f5dd - lavu 52.2.0 - audioconvert.h
   Rename audioconvert.h to channel_layout.h. audioconvert.h is now deprecated.
 
 2012-10-26 - dfde8a34 - lavu 52.1.0 - intmath.h
