/*
 * This file is part of FFmpeg.
 *
 * FFmpeg is free software; you can redistribute it and/or
 * modify it under the terms of the GNU Lesser General Public
 * License as published by the Free Software Foundation; either
 * version 2.1 of the License, or (at your option) any later version.
 *
 * FFmpeg is distributed in the hope that it will be useful,
 * but WITHOUT ANY WARRANTY; without even the implied warranty of
 * MERCHANTABILITY or FITNESS FOR A PARTICULAR PURPOSE.  See the GNU
 * Lesser General Public License for more details.
 *
 * You should have received a copy of the GNU Lesser General Public
 * License along with FFmpeg; if not, write to the Free Software
 * Foundation, Inc., 51 Franklin Street, Fifth Floor, Boston, MA 02110-1301 USA
 */

#include <stdint.h>

#include "libavutil/arm/cpu.h"
#include "libavcodec/vp8dsp.h"

void ff_vp8_luma_dc_wht_dc_armv6(DCTELEM block[4][4][16], DCTELEM dc[16]);

#define idct_funcs(opt) \
void ff_vp8_luma_dc_wht_ ## opt(DCTELEM block[4][4][16], DCTELEM dc[16]); \
void ff_vp8_idct_add_ ## opt(uint8_t *dst, DCTELEM block[16], ptrdiff_t stride); \
void ff_vp8_idct_dc_add_ ## opt(uint8_t *dst, DCTELEM block[16], ptrdiff_t stride); \
void ff_vp8_idct_dc_add4y_ ## opt(uint8_t *dst, DCTELEM block[4][16], ptrdiff_t stride); \
void ff_vp8_idct_dc_add4uv_ ## opt(uint8_t *dst, DCTELEM block[4][16], ptrdiff_t stride)

idct_funcs(neon);
idct_funcs(armv6);

void ff_vp8_v_loop_filter16_neon(uint8_t *dst, ptrdiff_t stride,
                                 int flim_E, int flim_I, int hev_thresh);
void ff_vp8_h_loop_filter16_neon(uint8_t *dst, ptrdiff_t stride,
                                 int flim_E, int flim_I, int hev_thresh);
void ff_vp8_v_loop_filter8uv_neon(uint8_t *dstU, uint8_t *dstV, ptrdiff_t stride,
                                  int flim_E, int flim_I, int hev_thresh);
void ff_vp8_h_loop_filter8uv_neon(uint8_t *dstU, uint8_t *dstV, ptrdiff_t stride,
                                  int flim_E, int flim_I, int hev_thresh);

void ff_vp8_v_loop_filter16_inner_neon(uint8_t *dst, ptrdiff_t stride,
                                       int flim_E, int flim_I, int hev_thresh);
void ff_vp8_h_loop_filter16_inner_neon(uint8_t *dst, ptrdiff_t stride,
                                       int flim_E, int flim_I, int hev_thresh);
void ff_vp8_v_loop_filter8uv_inner_neon(uint8_t *dstU, uint8_t *dstV,
                                        ptrdiff_t stride, int flim_E, int flim_I,
                                        int hev_thresh);
void ff_vp8_h_loop_filter8uv_inner_neon(uint8_t *dstU, uint8_t *dstV,
                                        ptrdiff_t stride, int flim_E, int flim_I,
                                        int hev_thresh);

void ff_vp8_v_loop_filter_inner_armv6(uint8_t *dst, ptrdiff_t stride,
                                      int flim_E, int flim_I,
                                      int hev_thresh, int count);
void ff_vp8_h_loop_filter_inner_armv6(uint8_t *dst, ptrdiff_t stride,
                                      int flim_E, int flim_I,
                                      int hev_thresh, int count);
void ff_vp8_v_loop_filter_armv6(uint8_t *dst, ptrdiff_t stride,
                                int flim_E, int flim_I,
                                int hev_thresh, int count);
void ff_vp8_h_loop_filter_armv6(uint8_t *dst, ptrdiff_t stride,
                                int flim_E, int flim_I,
                                int hev_thresh, int count);

static void ff_vp8_v_loop_filter16_armv6(uint8_t *dst, ptrdiff_t stride,
                                         int flim_E, int flim_I, int hev_thresh)
{
    ff_vp8_v_loop_filter_armv6(dst, stride, flim_E, flim_I, hev_thresh, 4);
}

static void ff_vp8_h_loop_filter16_armv6(uint8_t *dst, ptrdiff_t stride,
                                         int flim_E, int flim_I, int hev_thresh)
{
    ff_vp8_h_loop_filter_armv6(dst, stride, flim_E, flim_I, hev_thresh, 4);
}

static void ff_vp8_v_loop_filter8uv_armv6(uint8_t *dstU, uint8_t *dstV, ptrdiff_t stride,
                                          int flim_E, int flim_I, int hev_thresh)
{
    ff_vp8_v_loop_filter_armv6(dstU, stride, flim_E, flim_I, hev_thresh, 2);
    ff_vp8_v_loop_filter_armv6(dstV, stride, flim_E, flim_I, hev_thresh, 2);
}

static void ff_vp8_h_loop_filter8uv_armv6(uint8_t *dstU, uint8_t *dstV, ptrdiff_t stride,
                                          int flim_E, int flim_I, int hev_thresh)
{
    ff_vp8_h_loop_filter_armv6(dstU, stride, flim_E, flim_I, hev_thresh, 2);
    ff_vp8_h_loop_filter_armv6(dstV, stride, flim_E, flim_I, hev_thresh, 2);
}

static void ff_vp8_v_loop_filter16_inner_armv6(uint8_t *dst, ptrdiff_t stride,
                                               int flim_E, int flim_I, int hev_thresh)
{
    ff_vp8_v_loop_filter_inner_armv6(dst, stride, flim_E, flim_I, hev_thresh, 4);
}

static void ff_vp8_h_loop_filter16_inner_armv6(uint8_t *dst, ptrdiff_t stride,
                                               int flim_E, int flim_I, int hev_thresh)
{
    ff_vp8_h_loop_filter_inner_armv6(dst, stride, flim_E, flim_I, hev_thresh, 4);
}

static void ff_vp8_v_loop_filter8uv_inner_armv6(uint8_t *dstU, uint8_t *dstV,
                                                ptrdiff_t stride, int flim_E, int flim_I,
                                                int hev_thresh)
{
    ff_vp8_v_loop_filter_inner_armv6(dstU, stride, flim_E, flim_I, hev_thresh, 2);
    ff_vp8_v_loop_filter_inner_armv6(dstV, stride, flim_E, flim_I, hev_thresh, 2);
}

static void ff_vp8_h_loop_filter8uv_inner_armv6(uint8_t *dstU, uint8_t *dstV,
                                                ptrdiff_t stride, int flim_E, int flim_I,
                                                int hev_thresh)
{
    ff_vp8_h_loop_filter_inner_armv6(dstU, stride, flim_E, flim_I, hev_thresh, 2);
    ff_vp8_h_loop_filter_inner_armv6(dstV, stride, flim_E, flim_I, hev_thresh, 2);
}

#define simple_lf_funcs(opt) \
void ff_vp8_v_loop_filter16_simple_ ## opt(uint8_t *dst, ptrdiff_t stride, int flim); \
void ff_vp8_h_loop_filter16_simple_ ## opt(uint8_t *dst, ptrdiff_t stride, int flim)

simple_lf_funcs(neon);
simple_lf_funcs(armv6);

#define VP8_MC_OPT(n, opt)                                               \
    void ff_put_vp8_##n##_##opt(uint8_t *dst, ptrdiff_t dststride,       \
                                uint8_t *src, ptrdiff_t srcstride,       \
                                int h, int x, int y)

#define VP8_MC(n) \
    VP8_MC_OPT(n, neon)

#define VP8_EPEL(w)                             \
    VP8_MC(epel ## w ## _h4);                   \
    VP8_MC(epel ## w ## _h6);                   \
    VP8_MC(epel ## w ## _h4v4);                 \
    VP8_MC(epel ## w ## _h6v4);                 \
    VP8_MC(epel ## w ## _v4);                   \
    VP8_MC(epel ## w ## _v6);                   \
    VP8_MC(epel ## w ## _h4v6);                 \
    VP8_MC(epel ## w ## _h6v6)

VP8_EPEL(16);
VP8_MC(pixels16);
VP8_MC_OPT(pixels16, armv6);
VP8_EPEL(8);
VP8_MC(pixels8);
VP8_MC_OPT(pixels8,  armv6);
VP8_EPEL(4);
VP8_MC_OPT(pixels4,  armv6);

VP8_MC(bilin16_h);
VP8_MC(bilin16_v);
VP8_MC(bilin16_hv);
VP8_MC(bilin8_h);
VP8_MC(bilin8_v);
VP8_MC(bilin8_hv);
VP8_MC(bilin4_h);
VP8_MC(bilin4_v);
VP8_MC(bilin4_hv);

#define VP8_V6_MC(n) \
void ff_put_vp8_##n##_armv6(uint8_t *dst, int dststride, uint8_t *src, \
                            int srcstride, int w, int h, int mxy)

VP8_V6_MC(epel_v6);
VP8_V6_MC(epel_h6);
VP8_V6_MC(epel_v4);
VP8_V6_MC(epel_h4);
VP8_V6_MC(bilin_v);
VP8_V6_MC(bilin_h);

#define VP8_EPEL_HV(SIZE, TAPNUMX, TAPNUMY, NAME, HNAME, VNAME, MAXHEIGHT) \
static void ff_put_vp8_##NAME##SIZE##_##HNAME##VNAME##_armv6( \
                                        uint8_t *dst, int dststride, uint8_t *src, \
                                        int srcstride, int h, int mx, int my) \
{ \
    DECLARE_ALIGNED(4, uint8_t, tmp)[SIZE * (MAXHEIGHT + TAPNUMY - 1)]; \
    uint8_t *tmpptr = tmp + SIZE * (TAPNUMY / 2 - 1); \
    src -= srcstride * (TAPNUMY / 2 - 1); \
    ff_put_vp8_ ## NAME ## _ ## HNAME ## _armv6(tmp, SIZE,      src,    srcstride, \
                                                SIZE, h + TAPNUMY - 1,  mx); \
    ff_put_vp8_ ## NAME ## _ ## VNAME ## _armv6(dst, dststride, tmpptr, SIZE, \
                                                SIZE, h,                my); \
}

VP8_EPEL_HV(16, 6, 6, epel,  h6, v6, 16);
VP8_EPEL_HV(16, 2, 2, bilin, h,  v,  16);
VP8_EPEL_HV(8,  6, 6, epel,  h6, v6, 16);
VP8_EPEL_HV(8,  4, 6, epel,  h4, v6, 16);
VP8_EPEL_HV(8,  6, 4, epel,  h6, v4, 16);
VP8_EPEL_HV(8,  4, 4, epel,  h4, v4, 16);
VP8_EPEL_HV(8,  2, 2, bilin, h,  v,  16);
VP8_EPEL_HV(4,  6, 6, epel,  h6, v6, 8);
VP8_EPEL_HV(4,  4, 6, epel,  h4, v6, 8);
VP8_EPEL_HV(4,  6, 4, epel,  h6, v4, 8);
VP8_EPEL_HV(4,  4, 4, epel,  h4, v4, 8);
VP8_EPEL_HV(4,  2, 2, bilin, h,  v,  8);

extern void put_vp8_epel4_v6_c(uint8_t *dst, int d, uint8_t *src, int s, int h, int mx, int my);
#undef printf
#define VP8_EPEL_H_OR_V(SIZE, NAME, HV) \
static void ff_put_vp8_##NAME##SIZE##_##HV##_armv6( \
                                        uint8_t *dst, int dststride, uint8_t *src, \
                                        int srcstride, int h, int mx, int my) \
{ \
    ff_put_vp8_## NAME ## _ ## HV ## _armv6(dst, dststride, src, srcstride, \
                                            SIZE, h, mx | my); \
}

VP8_EPEL_H_OR_V(4,  epel,  h6);
VP8_EPEL_H_OR_V(4,  epel,  h4);
VP8_EPEL_H_OR_V(4,  epel,  v6);
VP8_EPEL_H_OR_V(4,  epel,  v4);
VP8_EPEL_H_OR_V(4,  bilin, v);
VP8_EPEL_H_OR_V(4,  bilin, h);
VP8_EPEL_H_OR_V(8,  epel,  h6);
VP8_EPEL_H_OR_V(8,  epel,  h4);
VP8_EPEL_H_OR_V(8,  epel,  v6);
VP8_EPEL_H_OR_V(8,  epel,  v4);
VP8_EPEL_H_OR_V(8,  bilin, v);
VP8_EPEL_H_OR_V(8,  bilin, h);
VP8_EPEL_H_OR_V(16, epel,  h6);
VP8_EPEL_H_OR_V(16, epel,  v6);
VP8_EPEL_H_OR_V(16, bilin, v);
VP8_EPEL_H_OR_V(16, bilin, h);

av_cold void ff_vp8dsp_init_arm(VP8DSPContext *dsp)
{
<<<<<<< HEAD
#define set_func_ptrs(opt) \
        dsp->vp8_luma_dc_wht    = ff_vp8_luma_dc_wht_##opt; \
        dsp->vp8_luma_dc_wht_dc = ff_vp8_luma_dc_wht_dc_armv6; \
 \
        dsp->vp8_idct_add       = ff_vp8_idct_add_##opt; \
        dsp->vp8_idct_dc_add    = ff_vp8_idct_dc_add_##opt; \
        dsp->vp8_idct_dc_add4y  = ff_vp8_idct_dc_add4y_##opt; \
        dsp->vp8_idct_dc_add4uv = ff_vp8_idct_dc_add4uv_##opt; \
 \
        dsp->vp8_v_loop_filter16y = ff_vp8_v_loop_filter16_##opt; \
        dsp->vp8_h_loop_filter16y = ff_vp8_h_loop_filter16_##opt; \
        dsp->vp8_v_loop_filter8uv = ff_vp8_v_loop_filter8uv_##opt; \
        dsp->vp8_h_loop_filter8uv = ff_vp8_h_loop_filter8uv_##opt; \
 \
        dsp->vp8_v_loop_filter16y_inner = ff_vp8_v_loop_filter16_inner_##opt; \
        dsp->vp8_h_loop_filter16y_inner = ff_vp8_h_loop_filter16_inner_##opt; \
        dsp->vp8_v_loop_filter8uv_inner = ff_vp8_v_loop_filter8uv_inner_##opt; \
        dsp->vp8_h_loop_filter8uv_inner = ff_vp8_h_loop_filter8uv_inner_##opt; \
 \
        dsp->vp8_v_loop_filter_simple = ff_vp8_v_loop_filter16_simple_##opt; \
        dsp->vp8_h_loop_filter_simple = ff_vp8_h_loop_filter16_simple_##opt; \
 \
        dsp->put_vp8_epel_pixels_tab[0][0][0] = ff_put_vp8_pixels16_##opt; \
        dsp->put_vp8_epel_pixels_tab[0][0][2] = ff_put_vp8_epel16_h6_##opt; \
        dsp->put_vp8_epel_pixels_tab[0][2][0] = ff_put_vp8_epel16_v6_##opt; \
        dsp->put_vp8_epel_pixels_tab[0][2][2] = ff_put_vp8_epel16_h6v6_##opt; \
 \
        dsp->put_vp8_epel_pixels_tab[1][0][0] = ff_put_vp8_pixels8_##opt; \
        dsp->put_vp8_epel_pixels_tab[1][0][1] = ff_put_vp8_epel8_h4_##opt; \
        dsp->put_vp8_epel_pixels_tab[1][0][2] = ff_put_vp8_epel8_h6_##opt; \
        dsp->put_vp8_epel_pixels_tab[1][1][0] = ff_put_vp8_epel8_v4_##opt; \
        dsp->put_vp8_epel_pixels_tab[1][1][1] = ff_put_vp8_epel8_h4v4_##opt; \
        dsp->put_vp8_epel_pixels_tab[1][1][2] = ff_put_vp8_epel8_h6v4_##opt; \
        dsp->put_vp8_epel_pixels_tab[1][2][0] = ff_put_vp8_epel8_v6_##opt; \
        dsp->put_vp8_epel_pixels_tab[1][2][1] = ff_put_vp8_epel8_h4v6_##opt; \
        dsp->put_vp8_epel_pixels_tab[1][2][2] = ff_put_vp8_epel8_h6v6_##opt; \
 \
        dsp->put_vp8_epel_pixels_tab[2][0][0] = ff_put_vp8_pixels4_armv6; \
        dsp->put_vp8_epel_pixels_tab[2][0][1] = ff_put_vp8_epel4_h4_##opt; \
        dsp->put_vp8_epel_pixels_tab[2][0][2] = ff_put_vp8_epel4_h6_##opt; \
        dsp->put_vp8_epel_pixels_tab[2][1][0] = ff_put_vp8_epel4_v4_##opt; \
        dsp->put_vp8_epel_pixels_tab[2][1][1] = ff_put_vp8_epel4_h4v4_##opt; \
        dsp->put_vp8_epel_pixels_tab[2][1][2] = ff_put_vp8_epel4_h6v4_##opt; \
        dsp->put_vp8_epel_pixels_tab[2][2][0] = ff_put_vp8_epel4_v6_##opt; \
        dsp->put_vp8_epel_pixels_tab[2][2][1] = ff_put_vp8_epel4_h4v6_##opt; \
        dsp->put_vp8_epel_pixels_tab[2][2][2] = ff_put_vp8_epel4_h6v6_##opt; \
 \
        dsp->put_vp8_bilinear_pixels_tab[0][0][0] = ff_put_vp8_pixels16_##opt; \
        dsp->put_vp8_bilinear_pixels_tab[0][0][2] = ff_put_vp8_bilin16_h_##opt; \
        dsp->put_vp8_bilinear_pixels_tab[0][2][0] = ff_put_vp8_bilin16_v_##opt; \
        dsp->put_vp8_bilinear_pixels_tab[0][2][2] = ff_put_vp8_bilin16_hv_##opt; \
 \
        dsp->put_vp8_bilinear_pixels_tab[1][0][0] = ff_put_vp8_pixels8_##opt; \
        dsp->put_vp8_bilinear_pixels_tab[1][0][1] = ff_put_vp8_bilin8_h_##opt; \
        dsp->put_vp8_bilinear_pixels_tab[1][0][2] = ff_put_vp8_bilin8_h_##opt; \
        dsp->put_vp8_bilinear_pixels_tab[1][1][0] = ff_put_vp8_bilin8_v_##opt; \
        dsp->put_vp8_bilinear_pixels_tab[1][1][1] = ff_put_vp8_bilin8_hv_##opt; \
        dsp->put_vp8_bilinear_pixels_tab[1][1][2] = ff_put_vp8_bilin8_hv_##opt; \
        dsp->put_vp8_bilinear_pixels_tab[1][2][0] = ff_put_vp8_bilin8_v_##opt; \
        dsp->put_vp8_bilinear_pixels_tab[1][2][1] = ff_put_vp8_bilin8_hv_##opt; \
        dsp->put_vp8_bilinear_pixels_tab[1][2][2] = ff_put_vp8_bilin8_hv_##opt; \
 \
        dsp->put_vp8_bilinear_pixels_tab[2][0][0] = ff_put_vp8_pixels4_armv6; \
        dsp->put_vp8_bilinear_pixels_tab[2][0][1] = ff_put_vp8_bilin4_h_##opt; \
        dsp->put_vp8_bilinear_pixels_tab[2][0][2] = ff_put_vp8_bilin4_h_##opt; \
        dsp->put_vp8_bilinear_pixels_tab[2][1][0] = ff_put_vp8_bilin4_v_##opt; \
        dsp->put_vp8_bilinear_pixels_tab[2][1][1] = ff_put_vp8_bilin4_hv_##opt; \
        dsp->put_vp8_bilinear_pixels_tab[2][1][2] = ff_put_vp8_bilin4_hv_##opt; \
        dsp->put_vp8_bilinear_pixels_tab[2][2][0] = ff_put_vp8_bilin4_v_##opt; \
        dsp->put_vp8_bilinear_pixels_tab[2][2][1] = ff_put_vp8_bilin4_hv_##opt; \
        dsp->put_vp8_bilinear_pixels_tab[2][2][2] = ff_put_vp8_bilin4_hv_##opt
    if (HAVE_NEON) {
        set_func_ptrs(neon);
    } else if (HAVE_ARMV6) {
        set_func_ptrs(armv6);
=======
    int cpu_flags = av_get_cpu_flags();

    if (have_neon(cpu_flags)) {
        dsp->vp8_luma_dc_wht    = ff_vp8_luma_dc_wht_neon;
        dsp->vp8_luma_dc_wht_dc = ff_vp8_luma_dc_wht_dc_neon;

        dsp->vp8_idct_add       = ff_vp8_idct_add_neon;
        dsp->vp8_idct_dc_add    = ff_vp8_idct_dc_add_neon;
        dsp->vp8_idct_dc_add4y  = ff_vp8_idct_dc_add4y_neon;
        dsp->vp8_idct_dc_add4uv = ff_vp8_idct_dc_add4uv_neon;

        dsp->vp8_v_loop_filter16y = ff_vp8_v_loop_filter16_neon;
        dsp->vp8_h_loop_filter16y = ff_vp8_h_loop_filter16_neon;
        dsp->vp8_v_loop_filter8uv = ff_vp8_v_loop_filter8uv_neon;
        dsp->vp8_h_loop_filter8uv = ff_vp8_h_loop_filter8uv_neon;

        dsp->vp8_v_loop_filter16y_inner = ff_vp8_v_loop_filter16_inner_neon;
        dsp->vp8_h_loop_filter16y_inner = ff_vp8_h_loop_filter16_inner_neon;
        dsp->vp8_v_loop_filter8uv_inner = ff_vp8_v_loop_filter8uv_inner_neon;
        dsp->vp8_h_loop_filter8uv_inner = ff_vp8_h_loop_filter8uv_inner_neon;

        dsp->vp8_v_loop_filter_simple = ff_vp8_v_loop_filter16_simple_neon;
        dsp->vp8_h_loop_filter_simple = ff_vp8_h_loop_filter16_simple_neon;

        dsp->put_vp8_epel_pixels_tab[0][0][0] = ff_put_vp8_pixels16_neon;
        dsp->put_vp8_epel_pixels_tab[0][0][2] = ff_put_vp8_epel16_h6_neon;
        dsp->put_vp8_epel_pixels_tab[0][2][0] = ff_put_vp8_epel16_v6_neon;
        dsp->put_vp8_epel_pixels_tab[0][2][2] = ff_put_vp8_epel16_h6v6_neon;

        dsp->put_vp8_epel_pixels_tab[1][0][0] = ff_put_vp8_pixels8_neon;
        dsp->put_vp8_epel_pixels_tab[1][0][1] = ff_put_vp8_epel8_h4_neon;
        dsp->put_vp8_epel_pixels_tab[1][0][2] = ff_put_vp8_epel8_h6_neon;
        dsp->put_vp8_epel_pixels_tab[1][1][0] = ff_put_vp8_epel8_v4_neon;
        dsp->put_vp8_epel_pixels_tab[1][1][1] = ff_put_vp8_epel8_h4v4_neon;
        dsp->put_vp8_epel_pixels_tab[1][1][2] = ff_put_vp8_epel8_h6v4_neon;
        dsp->put_vp8_epel_pixels_tab[1][2][0] = ff_put_vp8_epel8_v6_neon;
        dsp->put_vp8_epel_pixels_tab[1][2][1] = ff_put_vp8_epel8_h4v6_neon;
        dsp->put_vp8_epel_pixels_tab[1][2][2] = ff_put_vp8_epel8_h6v6_neon;

        dsp->put_vp8_epel_pixels_tab[2][0][0] = ff_put_vp8_pixels4_neon;
        dsp->put_vp8_epel_pixels_tab[2][0][1] = ff_put_vp8_epel4_h4_neon;
        dsp->put_vp8_epel_pixels_tab[2][0][2] = ff_put_vp8_epel4_h6_neon;
        dsp->put_vp8_epel_pixels_tab[2][1][0] = ff_put_vp8_epel4_v4_neon;
        dsp->put_vp8_epel_pixels_tab[2][1][1] = ff_put_vp8_epel4_h4v4_neon;
        dsp->put_vp8_epel_pixels_tab[2][1][2] = ff_put_vp8_epel4_h6v4_neon;
        dsp->put_vp8_epel_pixels_tab[2][2][0] = ff_put_vp8_epel4_v6_neon;
        dsp->put_vp8_epel_pixels_tab[2][2][1] = ff_put_vp8_epel4_h4v6_neon;
        dsp->put_vp8_epel_pixels_tab[2][2][2] = ff_put_vp8_epel4_h6v6_neon;

        dsp->put_vp8_bilinear_pixels_tab[0][0][0] = ff_put_vp8_pixels16_neon;
        dsp->put_vp8_bilinear_pixels_tab[0][0][1] = ff_put_vp8_bilin16_h_neon;
        dsp->put_vp8_bilinear_pixels_tab[0][0][2] = ff_put_vp8_bilin16_h_neon;
        dsp->put_vp8_bilinear_pixels_tab[0][1][0] = ff_put_vp8_bilin16_v_neon;
        dsp->put_vp8_bilinear_pixels_tab[0][1][1] = ff_put_vp8_bilin16_hv_neon;
        dsp->put_vp8_bilinear_pixels_tab[0][1][2] = ff_put_vp8_bilin16_hv_neon;
        dsp->put_vp8_bilinear_pixels_tab[0][2][0] = ff_put_vp8_bilin16_v_neon;
        dsp->put_vp8_bilinear_pixels_tab[0][2][1] = ff_put_vp8_bilin16_hv_neon;
        dsp->put_vp8_bilinear_pixels_tab[0][2][2] = ff_put_vp8_bilin16_hv_neon;

        dsp->put_vp8_bilinear_pixels_tab[1][0][0] = ff_put_vp8_pixels8_neon;
        dsp->put_vp8_bilinear_pixels_tab[1][0][1] = ff_put_vp8_bilin8_h_neon;
        dsp->put_vp8_bilinear_pixels_tab[1][0][2] = ff_put_vp8_bilin8_h_neon;
        dsp->put_vp8_bilinear_pixels_tab[1][1][0] = ff_put_vp8_bilin8_v_neon;
        dsp->put_vp8_bilinear_pixels_tab[1][1][1] = ff_put_vp8_bilin8_hv_neon;
        dsp->put_vp8_bilinear_pixels_tab[1][1][2] = ff_put_vp8_bilin8_hv_neon;
        dsp->put_vp8_bilinear_pixels_tab[1][2][0] = ff_put_vp8_bilin8_v_neon;
        dsp->put_vp8_bilinear_pixels_tab[1][2][1] = ff_put_vp8_bilin8_hv_neon;
        dsp->put_vp8_bilinear_pixels_tab[1][2][2] = ff_put_vp8_bilin8_hv_neon;

        dsp->put_vp8_bilinear_pixels_tab[2][0][0] = ff_put_vp8_pixels4_neon;
        dsp->put_vp8_bilinear_pixels_tab[2][0][1] = ff_put_vp8_bilin4_h_neon;
        dsp->put_vp8_bilinear_pixels_tab[2][0][2] = ff_put_vp8_bilin4_h_neon;
        dsp->put_vp8_bilinear_pixels_tab[2][1][0] = ff_put_vp8_bilin4_v_neon;
        dsp->put_vp8_bilinear_pixels_tab[2][1][1] = ff_put_vp8_bilin4_hv_neon;
        dsp->put_vp8_bilinear_pixels_tab[2][1][2] = ff_put_vp8_bilin4_hv_neon;
        dsp->put_vp8_bilinear_pixels_tab[2][2][0] = ff_put_vp8_bilin4_v_neon;
        dsp->put_vp8_bilinear_pixels_tab[2][2][1] = ff_put_vp8_bilin4_hv_neon;
        dsp->put_vp8_bilinear_pixels_tab[2][2][2] = ff_put_vp8_bilin4_hv_neon;
>>>>>>> d526c533
    }
}<|MERGE_RESOLUTION|>--- conflicted
+++ resolved
@@ -232,7 +232,6 @@
 
 av_cold void ff_vp8dsp_init_arm(VP8DSPContext *dsp)
 {
-<<<<<<< HEAD
 #define set_func_ptrs(opt) \
         dsp->vp8_luma_dc_wht    = ff_vp8_luma_dc_wht_##opt; \
         dsp->vp8_luma_dc_wht_dc = ff_vp8_luma_dc_wht_dc_armv6; \
@@ -304,89 +303,11 @@
         dsp->put_vp8_bilinear_pixels_tab[2][2][0] = ff_put_vp8_bilin4_v_##opt; \
         dsp->put_vp8_bilinear_pixels_tab[2][2][1] = ff_put_vp8_bilin4_hv_##opt; \
         dsp->put_vp8_bilinear_pixels_tab[2][2][2] = ff_put_vp8_bilin4_hv_##opt
-    if (HAVE_NEON) {
+    int cpu_flags = av_get_cpu_flags();
+
+    if (have_neon(cpu_flags)) {
         set_func_ptrs(neon);
     } else if (HAVE_ARMV6) {
         set_func_ptrs(armv6);
-=======
-    int cpu_flags = av_get_cpu_flags();
-
-    if (have_neon(cpu_flags)) {
-        dsp->vp8_luma_dc_wht    = ff_vp8_luma_dc_wht_neon;
-        dsp->vp8_luma_dc_wht_dc = ff_vp8_luma_dc_wht_dc_neon;
-
-        dsp->vp8_idct_add       = ff_vp8_idct_add_neon;
-        dsp->vp8_idct_dc_add    = ff_vp8_idct_dc_add_neon;
-        dsp->vp8_idct_dc_add4y  = ff_vp8_idct_dc_add4y_neon;
-        dsp->vp8_idct_dc_add4uv = ff_vp8_idct_dc_add4uv_neon;
-
-        dsp->vp8_v_loop_filter16y = ff_vp8_v_loop_filter16_neon;
-        dsp->vp8_h_loop_filter16y = ff_vp8_h_loop_filter16_neon;
-        dsp->vp8_v_loop_filter8uv = ff_vp8_v_loop_filter8uv_neon;
-        dsp->vp8_h_loop_filter8uv = ff_vp8_h_loop_filter8uv_neon;
-
-        dsp->vp8_v_loop_filter16y_inner = ff_vp8_v_loop_filter16_inner_neon;
-        dsp->vp8_h_loop_filter16y_inner = ff_vp8_h_loop_filter16_inner_neon;
-        dsp->vp8_v_loop_filter8uv_inner = ff_vp8_v_loop_filter8uv_inner_neon;
-        dsp->vp8_h_loop_filter8uv_inner = ff_vp8_h_loop_filter8uv_inner_neon;
-
-        dsp->vp8_v_loop_filter_simple = ff_vp8_v_loop_filter16_simple_neon;
-        dsp->vp8_h_loop_filter_simple = ff_vp8_h_loop_filter16_simple_neon;
-
-        dsp->put_vp8_epel_pixels_tab[0][0][0] = ff_put_vp8_pixels16_neon;
-        dsp->put_vp8_epel_pixels_tab[0][0][2] = ff_put_vp8_epel16_h6_neon;
-        dsp->put_vp8_epel_pixels_tab[0][2][0] = ff_put_vp8_epel16_v6_neon;
-        dsp->put_vp8_epel_pixels_tab[0][2][2] = ff_put_vp8_epel16_h6v6_neon;
-
-        dsp->put_vp8_epel_pixels_tab[1][0][0] = ff_put_vp8_pixels8_neon;
-        dsp->put_vp8_epel_pixels_tab[1][0][1] = ff_put_vp8_epel8_h4_neon;
-        dsp->put_vp8_epel_pixels_tab[1][0][2] = ff_put_vp8_epel8_h6_neon;
-        dsp->put_vp8_epel_pixels_tab[1][1][0] = ff_put_vp8_epel8_v4_neon;
-        dsp->put_vp8_epel_pixels_tab[1][1][1] = ff_put_vp8_epel8_h4v4_neon;
-        dsp->put_vp8_epel_pixels_tab[1][1][2] = ff_put_vp8_epel8_h6v4_neon;
-        dsp->put_vp8_epel_pixels_tab[1][2][0] = ff_put_vp8_epel8_v6_neon;
-        dsp->put_vp8_epel_pixels_tab[1][2][1] = ff_put_vp8_epel8_h4v6_neon;
-        dsp->put_vp8_epel_pixels_tab[1][2][2] = ff_put_vp8_epel8_h6v6_neon;
-
-        dsp->put_vp8_epel_pixels_tab[2][0][0] = ff_put_vp8_pixels4_neon;
-        dsp->put_vp8_epel_pixels_tab[2][0][1] = ff_put_vp8_epel4_h4_neon;
-        dsp->put_vp8_epel_pixels_tab[2][0][2] = ff_put_vp8_epel4_h6_neon;
-        dsp->put_vp8_epel_pixels_tab[2][1][0] = ff_put_vp8_epel4_v4_neon;
-        dsp->put_vp8_epel_pixels_tab[2][1][1] = ff_put_vp8_epel4_h4v4_neon;
-        dsp->put_vp8_epel_pixels_tab[2][1][2] = ff_put_vp8_epel4_h6v4_neon;
-        dsp->put_vp8_epel_pixels_tab[2][2][0] = ff_put_vp8_epel4_v6_neon;
-        dsp->put_vp8_epel_pixels_tab[2][2][1] = ff_put_vp8_epel4_h4v6_neon;
-        dsp->put_vp8_epel_pixels_tab[2][2][2] = ff_put_vp8_epel4_h6v6_neon;
-
-        dsp->put_vp8_bilinear_pixels_tab[0][0][0] = ff_put_vp8_pixels16_neon;
-        dsp->put_vp8_bilinear_pixels_tab[0][0][1] = ff_put_vp8_bilin16_h_neon;
-        dsp->put_vp8_bilinear_pixels_tab[0][0][2] = ff_put_vp8_bilin16_h_neon;
-        dsp->put_vp8_bilinear_pixels_tab[0][1][0] = ff_put_vp8_bilin16_v_neon;
-        dsp->put_vp8_bilinear_pixels_tab[0][1][1] = ff_put_vp8_bilin16_hv_neon;
-        dsp->put_vp8_bilinear_pixels_tab[0][1][2] = ff_put_vp8_bilin16_hv_neon;
-        dsp->put_vp8_bilinear_pixels_tab[0][2][0] = ff_put_vp8_bilin16_v_neon;
-        dsp->put_vp8_bilinear_pixels_tab[0][2][1] = ff_put_vp8_bilin16_hv_neon;
-        dsp->put_vp8_bilinear_pixels_tab[0][2][2] = ff_put_vp8_bilin16_hv_neon;
-
-        dsp->put_vp8_bilinear_pixels_tab[1][0][0] = ff_put_vp8_pixels8_neon;
-        dsp->put_vp8_bilinear_pixels_tab[1][0][1] = ff_put_vp8_bilin8_h_neon;
-        dsp->put_vp8_bilinear_pixels_tab[1][0][2] = ff_put_vp8_bilin8_h_neon;
-        dsp->put_vp8_bilinear_pixels_tab[1][1][0] = ff_put_vp8_bilin8_v_neon;
-        dsp->put_vp8_bilinear_pixels_tab[1][1][1] = ff_put_vp8_bilin8_hv_neon;
-        dsp->put_vp8_bilinear_pixels_tab[1][1][2] = ff_put_vp8_bilin8_hv_neon;
-        dsp->put_vp8_bilinear_pixels_tab[1][2][0] = ff_put_vp8_bilin8_v_neon;
-        dsp->put_vp8_bilinear_pixels_tab[1][2][1] = ff_put_vp8_bilin8_hv_neon;
-        dsp->put_vp8_bilinear_pixels_tab[1][2][2] = ff_put_vp8_bilin8_hv_neon;
-
-        dsp->put_vp8_bilinear_pixels_tab[2][0][0] = ff_put_vp8_pixels4_neon;
-        dsp->put_vp8_bilinear_pixels_tab[2][0][1] = ff_put_vp8_bilin4_h_neon;
-        dsp->put_vp8_bilinear_pixels_tab[2][0][2] = ff_put_vp8_bilin4_h_neon;
-        dsp->put_vp8_bilinear_pixels_tab[2][1][0] = ff_put_vp8_bilin4_v_neon;
-        dsp->put_vp8_bilinear_pixels_tab[2][1][1] = ff_put_vp8_bilin4_hv_neon;
-        dsp->put_vp8_bilinear_pixels_tab[2][1][2] = ff_put_vp8_bilin4_hv_neon;
-        dsp->put_vp8_bilinear_pixels_tab[2][2][0] = ff_put_vp8_bilin4_v_neon;
-        dsp->put_vp8_bilinear_pixels_tab[2][2][1] = ff_put_vp8_bilin4_hv_neon;
-        dsp->put_vp8_bilinear_pixels_tab[2][2][2] = ff_put_vp8_bilin4_hv_neon;
->>>>>>> d526c533
     }
 }