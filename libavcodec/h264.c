--- conflicted
+++ resolved
@@ -2966,34 +2966,10 @@
 
     s->chroma_y_shift = h->sps.chroma_format_idc <= 1; // 400 uses yuv420p
 
-<<<<<<< HEAD
     s->width  = 16 * s->mb_width;
     s->height = 16 * s->mb_height;
 
-
     if(must_reinit) {
-=======
-    s->width = 16 * s->mb_width - (2 >> CHROMA444) * FFMIN(h->sps.crop_right, (8 << CHROMA444) - 1);
-    if (h->sps.frame_mbs_only_flag)
-        s->height = 16 * s->mb_height - (1 << s->chroma_y_shift) * FFMIN(h->sps.crop_bottom, (16 >> s->chroma_y_shift) - 1);
-    else
-        s->height = 16 * s->mb_height - (2 << s->chroma_y_shift) * FFMIN(h->sps.crop_bottom, (16 >> s->chroma_y_shift) - 1);
-
-    if (FFALIGN(s->avctx->width,  16) == s->width &&
-        FFALIGN(s->avctx->height, 16) == s->height) {
-        s->width  = s->avctx->width;
-        s->height = s->avctx->height;
-    }
-
-    if (s->context_initialized &&
-        (s->width != s->avctx->width || s->height != s->avctx->height ||
-         av_cmp_q(h->sps.sar, s->avctx->sample_aspect_ratio))) {
-        if (h != h0 || (HAVE_THREADS && h->s.avctx->active_thread_type & FF_THREAD_FRAME)) {
-            av_log_missing_feature(s->avctx,
-                                   "Width/height changing with threads is", 0);
-            return AVERROR_PATCHWELCOME;   // width / height changed during parallelized decoding
-        }
->>>>>>> 30f51509
         free_tables(h, 0);
         flush_dpb(s->avctx);
         ff_MPV_common_end(s);
