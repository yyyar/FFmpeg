--- conflicted
+++ resolved
@@ -39,12 +39,8 @@
 #include "h264qpel.h"
 #include "rectangle.h"
 
-<<<<<<< HEAD
 #define H264_MAX_PICTURE_COUNT 36
-=======
-#define H264_MAX_PICTURE_COUNT 32
-#define H264_MAX_THREADS       16
->>>>>>> e3c2d0f3
+#define H264_MAX_THREADS       32
 
 #define MAX_SPS_COUNT          32
 #define MAX_PPS_COUNT         256
