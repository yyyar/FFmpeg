/*
 * H.26L/H.264/AVC/JVT/14496-10/... decoder
 * Copyright (c) 2003 Michael Niedermayer <michaelni@gmx.at>
 *
 * This file is part of FFmpeg.
 *
 * FFmpeg is free software; you can redistribute it and/or
 * modify it under the terms of the GNU Lesser General Public
 * License as published by the Free Software Foundation; either
 * version 2.1 of the License, or (at your option) any later version.
 *
 * FFmpeg is distributed in the hope that it will be useful,
 * but WITHOUT ANY WARRANTY; without even the implied warranty of
 * MERCHANTABILITY or FITNESS FOR A PARTICULAR PURPOSE.  See the GNU
 * Lesser General Public License for more details.
 *
 * You should have received a copy of the GNU Lesser General Public
 * License along with FFmpeg; if not, write to the Free Software
 * Foundation, Inc., 51 Franklin Street, Fifth Floor, Boston, MA 02110-1301 USA
 */

/**
 * @file
 * H.264 / AVC / MPEG4 part10 macroblock decoding
 */

#include <stdint.h>

#include "config.h"

#include "libavutil/common.h"
#include "libavutil/intreadwrite.h"
#include "avcodec.h"
#include "h264.h"
#include "qpeldsp.h"
#include "thread.h"

static inline int get_lowest_part_list_y(H264SliceContext *sl,
                                         int n, int height, int y_offset, int list)
{
    int raw_my             = sl->mv_cache[list][scan8[n]][1];
    int filter_height_down = (raw_my & 3) ? 3 : 0;
    int full_my            = (raw_my >> 2) + y_offset;
    int bottom             = full_my + filter_height_down + height;

    av_assert2(height >= 0);

    return FFMAX(0, bottom);
}

static inline void get_lowest_part_y(const H264Context *h, H264SliceContext *sl,
                                     int16_t refs[2][48], int n,
                                     int height, int y_offset, int list0,
                                     int list1, int *nrefs)
{
    int my;

    y_offset += 16 * (sl->mb_y >> MB_FIELD(sl));

    if (list0) {
        int ref_n = sl->ref_cache[0][scan8[n]];
        H264Ref *ref = &sl->ref_list[0][ref_n];

        // Error resilience puts the current picture in the ref list.
        // Don't try to wait on these as it will cause a deadlock.
        // Fields can wait on each other, though.
        if (ref->parent->tf.progress->data != h->cur_pic.tf.progress->data ||
            (ref->reference & 3) != h->picture_structure) {
            my = get_lowest_part_list_y(sl, n, height, y_offset, 0);
            if (refs[0][ref_n] < 0)
                nrefs[0] += 1;
            refs[0][ref_n] = FFMAX(refs[0][ref_n], my);
        }
    }

    if (list1) {
        int ref_n    = sl->ref_cache[1][scan8[n]];
        H264Ref *ref = &sl->ref_list[1][ref_n];

        if (ref->parent->tf.progress->data != h->cur_pic.tf.progress->data ||
            (ref->reference & 3) != h->picture_structure) {
            my = get_lowest_part_list_y(sl, n, height, y_offset, 1);
            if (refs[1][ref_n] < 0)
                nrefs[1] += 1;
            refs[1][ref_n] = FFMAX(refs[1][ref_n], my);
        }
    }
}

/**
 * Wait until all reference frames are available for MC operations.
 *
 * @param h the H264 context
 */
static void await_references(const H264Context *h, H264SliceContext *sl)
{
    const int mb_xy   = sl->mb_xy;
    const int mb_type = h->cur_pic.mb_type[mb_xy];
    int16_t refs[2][48];
    int nrefs[2] = { 0 };
    int ref, list;

    memset(refs, -1, sizeof(refs));

    if (IS_16X16(mb_type)) {
        get_lowest_part_y(h, sl, refs, 0, 16, 0,
                          IS_DIR(mb_type, 0, 0), IS_DIR(mb_type, 0, 1), nrefs);
    } else if (IS_16X8(mb_type)) {
        get_lowest_part_y(h, sl, refs, 0, 8, 0,
                          IS_DIR(mb_type, 0, 0), IS_DIR(mb_type, 0, 1), nrefs);
        get_lowest_part_y(h, sl, refs, 8, 8, 8,
                          IS_DIR(mb_type, 1, 0), IS_DIR(mb_type, 1, 1), nrefs);
    } else if (IS_8X16(mb_type)) {
        get_lowest_part_y(h, sl, refs, 0, 16, 0,
                          IS_DIR(mb_type, 0, 0), IS_DIR(mb_type, 0, 1), nrefs);
        get_lowest_part_y(h, sl, refs, 4, 16, 0,
                          IS_DIR(mb_type, 1, 0), IS_DIR(mb_type, 1, 1), nrefs);
    } else {
        int i;

        av_assert2(IS_8X8(mb_type));

        for (i = 0; i < 4; i++) {
            const int sub_mb_type = sl->sub_mb_type[i];
            const int n           = 4 * i;
            int y_offset          = (i & 2) << 2;

            if (IS_SUB_8X8(sub_mb_type)) {
                get_lowest_part_y(h, sl, refs, n, 8, y_offset,
                                  IS_DIR(sub_mb_type, 0, 0),
                                  IS_DIR(sub_mb_type, 0, 1),
                                  nrefs);
            } else if (IS_SUB_8X4(sub_mb_type)) {
                get_lowest_part_y(h, sl, refs, n, 4, y_offset,
                                  IS_DIR(sub_mb_type, 0, 0),
                                  IS_DIR(sub_mb_type, 0, 1),
                                  nrefs);
                get_lowest_part_y(h, sl, refs, n + 2, 4, y_offset + 4,
                                  IS_DIR(sub_mb_type, 0, 0),
                                  IS_DIR(sub_mb_type, 0, 1),
                                  nrefs);
            } else if (IS_SUB_4X8(sub_mb_type)) {
                get_lowest_part_y(h, sl, refs, n, 8, y_offset,
                                  IS_DIR(sub_mb_type, 0, 0),
                                  IS_DIR(sub_mb_type, 0, 1),
                                  nrefs);
                get_lowest_part_y(h, sl, refs, n + 1, 8, y_offset,
                                  IS_DIR(sub_mb_type, 0, 0),
                                  IS_DIR(sub_mb_type, 0, 1),
                                  nrefs);
            } else {
                int j;
                av_assert2(IS_SUB_4X4(sub_mb_type));
                for (j = 0; j < 4; j++) {
                    int sub_y_offset = y_offset + 2 * (j & 2);
                    get_lowest_part_y(h, sl, refs, n + j, 4, sub_y_offset,
                                      IS_DIR(sub_mb_type, 0, 0),
                                      IS_DIR(sub_mb_type, 0, 1),
                                      nrefs);
                }
            }
        }
    }

    for (list = sl->list_count - 1; list >= 0; list--)
        for (ref = 0; ref < 48 && nrefs[list]; ref++) {
            int row = refs[list][ref];
            if (row >= 0) {
                H264Ref *ref_pic  = &sl->ref_list[list][ref];
                int ref_field         = ref_pic->reference - 1;
                int ref_field_picture = ref_pic->parent->field_picture;
                int pic_height        = 16 * h->mb_height >> ref_field_picture;

                row <<= MB_MBAFF(sl);
                nrefs[list]--;

                if (!FIELD_PICTURE(h) && ref_field_picture) { // frame referencing two fields
                    av_assert2((ref_pic->parent->reference & 3) == 3);
                    ff_thread_await_progress(&ref_pic->parent->tf,
                                             FFMIN((row >> 1) - !(row & 1),
                                                   pic_height - 1),
                                             1);
                    ff_thread_await_progress(&ref_pic->parent->tf,
                                             FFMIN((row >> 1), pic_height - 1),
                                             0);
                } else if (FIELD_PICTURE(h) && !ref_field_picture) { // field referencing one field of a frame
                    ff_thread_await_progress(&ref_pic->parent->tf,
                                             FFMIN(row * 2 + ref_field,
                                                   pic_height - 1),
                                             0);
                } else if (FIELD_PICTURE(h)) {
                    ff_thread_await_progress(&ref_pic->parent->tf,
                                             FFMIN(row, pic_height - 1),
                                             ref_field);
                } else {
                    ff_thread_await_progress(&ref_pic->parent->tf,
                                             FFMIN(row, pic_height - 1),
                                             0);
                }
            }
        }
}

static av_always_inline void mc_dir_part(const H264Context *h, H264SliceContext *sl,
                                         H264Ref *pic,
                                         int n, int square, int height,
                                         int delta, int list,
                                         uint8_t *dest_y, uint8_t *dest_cb,
                                         uint8_t *dest_cr,
                                         int src_x_offset, int src_y_offset,
                                         const qpel_mc_func *qpix_op,
                                         h264_chroma_mc_func chroma_op,
                                         int pixel_shift, int chroma_idc)
{
    const int mx      = sl->mv_cache[list][scan8[n]][0] + src_x_offset * 8;
    int my            = sl->mv_cache[list][scan8[n]][1] + src_y_offset * 8;
    const int luma_xy = (mx & 3) + ((my & 3) << 2);
    ptrdiff_t offset  = (mx >> 2) * (1 << pixel_shift) + (my >> 2) * sl->mb_linesize;
    uint8_t *src_y    = pic->data[0] + offset;
    uint8_t *src_cb, *src_cr;
    int extra_width  = 0;
    int extra_height = 0;
    int emu = 0;
    const int full_mx    = mx >> 2;
    const int full_my    = my >> 2;
    const int pic_width  = 16 * h->mb_width;
    const int pic_height = 16 * h->mb_height >> MB_FIELD(sl);
    int ysh;

    if (mx & 7)
        extra_width -= 3;
    if (my & 7)
        extra_height -= 3;

    if (full_mx                <          0 - extra_width  ||
        full_my                <          0 - extra_height ||
        full_mx + 16 /*FIXME*/ > pic_width  + extra_width  ||
        full_my + 16 /*FIXME*/ > pic_height + extra_height) {
        h->vdsp.emulated_edge_mc(sl->edge_emu_buffer,
                                 src_y - (2 << pixel_shift) - 2 * sl->mb_linesize,
                                 sl->mb_linesize, sl->mb_linesize,
                                 16 + 5, 16 + 5 /*FIXME*/, full_mx - 2,
                                 full_my - 2, pic_width, pic_height);
        src_y = sl->edge_emu_buffer + (2 << pixel_shift) + 2 * sl->mb_linesize;
        emu   = 1;
    }

    qpix_op[luma_xy](dest_y, src_y, sl->mb_linesize); // FIXME try variable height perhaps?
    if (!square)
        qpix_op[luma_xy](dest_y + delta, src_y + delta, sl->mb_linesize);

    if (CONFIG_GRAY && h->flags & AV_CODEC_FLAG_GRAY)
        return;

    if (chroma_idc == 3 /* yuv444 */) {
        src_cb = pic->data[1] + offset;
        if (emu) {
            h->vdsp.emulated_edge_mc(sl->edge_emu_buffer,
                                     src_cb - (2 << pixel_shift) - 2 * sl->mb_linesize,
                                     sl->mb_linesize, sl->mb_linesize,
                                     16 + 5, 16 + 5 /*FIXME*/,
                                     full_mx - 2, full_my - 2,
                                     pic_width, pic_height);
            src_cb = sl->edge_emu_buffer + (2 << pixel_shift) + 2 * sl->mb_linesize;
        }
        qpix_op[luma_xy](dest_cb, src_cb, sl->mb_linesize); // FIXME try variable height perhaps?
        if (!square)
            qpix_op[luma_xy](dest_cb + delta, src_cb + delta, sl->mb_linesize);

        src_cr = pic->data[2] + offset;
        if (emu) {
            h->vdsp.emulated_edge_mc(sl->edge_emu_buffer,
                                     src_cr - (2 << pixel_shift) - 2 * sl->mb_linesize,
                                     sl->mb_linesize, sl->mb_linesize,
                                     16 + 5, 16 + 5 /*FIXME*/,
                                     full_mx - 2, full_my - 2,
                                     pic_width, pic_height);
            src_cr = sl->edge_emu_buffer + (2 << pixel_shift) + 2 * sl->mb_linesize;
        }
        qpix_op[luma_xy](dest_cr, src_cr, sl->mb_linesize); // FIXME try variable height perhaps?
        if (!square)
            qpix_op[luma_xy](dest_cr + delta, src_cr + delta, sl->mb_linesize);
        return;
    }

    ysh = 3 - (chroma_idc == 2 /* yuv422 */);
    if (chroma_idc == 1 /* yuv420 */ && MB_FIELD(sl)) {
        // chroma offset when predicting from a field of opposite parity
        my  += 2 * ((sl->mb_y & 1) - (pic->reference - 1));
        emu |= (my >> 3) < 0 || (my >> 3) + 8 >= (pic_height >> 1);
    }

    src_cb = pic->data[1] + ((mx >> 3) * (1 << pixel_shift)) +
             (my >> ysh) * sl->mb_uvlinesize;
    src_cr = pic->data[2] + ((mx >> 3) * (1 << pixel_shift)) +
             (my >> ysh) * sl->mb_uvlinesize;

    if (emu) {
        h->vdsp.emulated_edge_mc(sl->edge_emu_buffer, src_cb,
                                 sl->mb_uvlinesize, sl->mb_uvlinesize,
                                 9, 8 * chroma_idc + 1, (mx >> 3), (my >> ysh),
                                 pic_width >> 1, pic_height >> (chroma_idc == 1 /* yuv420 */));
        src_cb = sl->edge_emu_buffer;
    }
    chroma_op(dest_cb, src_cb, sl->mb_uvlinesize,
              height >> (chroma_idc == 1 /* yuv420 */),
              mx & 7, ((unsigned)my << (chroma_idc == 2 /* yuv422 */)) & 7);

    if (emu) {
        h->vdsp.emulated_edge_mc(sl->edge_emu_buffer, src_cr,
                                 sl->mb_uvlinesize, sl->mb_uvlinesize,
                                 9, 8 * chroma_idc + 1, (mx >> 3), (my >> ysh),
                                 pic_width >> 1, pic_height >> (chroma_idc == 1 /* yuv420 */));
        src_cr = sl->edge_emu_buffer;
    }
    chroma_op(dest_cr, src_cr, sl->mb_uvlinesize, height >> (chroma_idc == 1 /* yuv420 */),
              mx & 7, ((unsigned)my << (chroma_idc == 2 /* yuv422 */)) & 7);
}

static av_always_inline void mc_part_std(const H264Context *h, H264SliceContext *sl,
                                         int n, int square,
                                         int height, int delta,
                                         uint8_t *dest_y, uint8_t *dest_cb,
                                         uint8_t *dest_cr,
                                         int x_offset, int y_offset,
                                         const qpel_mc_func *qpix_put,
                                         h264_chroma_mc_func chroma_put,
                                         const qpel_mc_func *qpix_avg,
                                         h264_chroma_mc_func chroma_avg,
                                         int list0, int list1,
                                         int pixel_shift, int chroma_idc)
{
    const qpel_mc_func *qpix_op   = qpix_put;
    h264_chroma_mc_func chroma_op = chroma_put;

    dest_y += (2 * x_offset << pixel_shift) + 2 * y_offset * sl->mb_linesize;
    if (chroma_idc == 3 /* yuv444 */) {
        dest_cb += (2 * x_offset << pixel_shift) + 2 * y_offset * sl->mb_linesize;
        dest_cr += (2 * x_offset << pixel_shift) + 2 * y_offset * sl->mb_linesize;
    } else if (chroma_idc == 2 /* yuv422 */) {
        dest_cb += (x_offset << pixel_shift) + 2 * y_offset * sl->mb_uvlinesize;
        dest_cr += (x_offset << pixel_shift) + 2 * y_offset * sl->mb_uvlinesize;
    } else { /* yuv420 */
        dest_cb += (x_offset << pixel_shift) + y_offset * sl->mb_uvlinesize;
        dest_cr += (x_offset << pixel_shift) + y_offset * sl->mb_uvlinesize;
    }
    x_offset += 8 * sl->mb_x;
    y_offset += 8 * (sl->mb_y >> MB_FIELD(sl));

    if (list0) {
        H264Ref *ref = &sl->ref_list[0][sl->ref_cache[0][scan8[n]]];
        mc_dir_part(h, sl, ref, n, square, height, delta, 0,
                    dest_y, dest_cb, dest_cr, x_offset, y_offset,
                    qpix_op, chroma_op, pixel_shift, chroma_idc);

        qpix_op   = qpix_avg;
        chroma_op = chroma_avg;
    }

    if (list1) {
        H264Ref *ref = &sl->ref_list[1][sl->ref_cache[1][scan8[n]]];
        mc_dir_part(h, sl, ref, n, square, height, delta, 1,
                    dest_y, dest_cb, dest_cr, x_offset, y_offset,
                    qpix_op, chroma_op, pixel_shift, chroma_idc);
    }
}

static av_always_inline void mc_part_weighted(const H264Context *h, H264SliceContext *sl,
                                              int n, int square,
                                              int height, int delta,
                                              uint8_t *dest_y, uint8_t *dest_cb,
                                              uint8_t *dest_cr,
                                              int x_offset, int y_offset,
                                              const qpel_mc_func *qpix_put,
                                              h264_chroma_mc_func chroma_put,
                                              h264_weight_func luma_weight_op,
                                              h264_weight_func chroma_weight_op,
                                              h264_biweight_func luma_weight_avg,
                                              h264_biweight_func chroma_weight_avg,
                                              int list0, int list1,
                                              int pixel_shift, int chroma_idc)
{
    int chroma_height;

    dest_y += (2 * x_offset << pixel_shift) + 2 * y_offset * sl->mb_linesize;
    if (chroma_idc == 3 /* yuv444 */) {
        chroma_height     = height;
        chroma_weight_avg = luma_weight_avg;
        chroma_weight_op  = luma_weight_op;
        dest_cb += (2 * x_offset << pixel_shift) + 2 * y_offset * sl->mb_linesize;
        dest_cr += (2 * x_offset << pixel_shift) + 2 * y_offset * sl->mb_linesize;
    } else if (chroma_idc == 2 /* yuv422 */) {
        chroma_height = height;
        dest_cb      += (x_offset << pixel_shift) + 2 * y_offset * sl->mb_uvlinesize;
        dest_cr      += (x_offset << pixel_shift) + 2 * y_offset * sl->mb_uvlinesize;
    } else { /* yuv420 */
        chroma_height = height >> 1;
        dest_cb      += (x_offset << pixel_shift) + y_offset * sl->mb_uvlinesize;
        dest_cr      += (x_offset << pixel_shift) + y_offset * sl->mb_uvlinesize;
    }
    x_offset += 8 * sl->mb_x;
    y_offset += 8 * (sl->mb_y >> MB_FIELD(sl));

    if (list0 && list1) {
        /* don't optimize for luma-only case, since B-frames usually
         * use implicit weights => chroma too. */
        uint8_t *tmp_cb = sl->bipred_scratchpad;
        uint8_t *tmp_cr = sl->bipred_scratchpad + (16 << pixel_shift);
        uint8_t *tmp_y  = sl->bipred_scratchpad + 16 * sl->mb_uvlinesize;
        int refn0       = sl->ref_cache[0][scan8[n]];
        int refn1       = sl->ref_cache[1][scan8[n]];

        mc_dir_part(h, sl, &sl->ref_list[0][refn0], n, square, height, delta, 0,
                    dest_y, dest_cb, dest_cr,
                    x_offset, y_offset, qpix_put, chroma_put,
                    pixel_shift, chroma_idc);
        mc_dir_part(h, sl, &sl->ref_list[1][refn1], n, square, height, delta, 1,
                    tmp_y, tmp_cb, tmp_cr,
                    x_offset, y_offset, qpix_put, chroma_put,
                    pixel_shift, chroma_idc);

        if (sl->pwt.use_weight == 2) {
            int weight0 = sl->pwt.implicit_weight[refn0][refn1][sl->mb_y & 1];
            int weight1 = 64 - weight0;
            luma_weight_avg(dest_y, tmp_y, sl->mb_linesize,
                            height, 5, weight0, weight1, 0);
            if (!CONFIG_GRAY || !(h->flags & AV_CODEC_FLAG_GRAY)) {
                chroma_weight_avg(dest_cb, tmp_cb, sl->mb_uvlinesize,
                                  chroma_height, 5, weight0, weight1, 0);
                chroma_weight_avg(dest_cr, tmp_cr, sl->mb_uvlinesize,
                                  chroma_height, 5, weight0, weight1, 0);
            }
        } else {
            luma_weight_avg(dest_y, tmp_y, sl->mb_linesize, height,
                            sl->pwt.luma_log2_weight_denom,
                            sl->pwt.luma_weight[refn0][0][0],
                            sl->pwt.luma_weight[refn1][1][0],
                            sl->pwt.luma_weight[refn0][0][1] +
                            sl->pwt.luma_weight[refn1][1][1]);
            if (!CONFIG_GRAY || !(h->flags & AV_CODEC_FLAG_GRAY)) {
                chroma_weight_avg(dest_cb, tmp_cb, sl->mb_uvlinesize, chroma_height,
                                  sl->pwt.chroma_log2_weight_denom,
                                  sl->pwt.chroma_weight[refn0][0][0][0],
                                  sl->pwt.chroma_weight[refn1][1][0][0],
                                  sl->pwt.chroma_weight[refn0][0][0][1] +
                                  sl->pwt.chroma_weight[refn1][1][0][1]);
                chroma_weight_avg(dest_cr, tmp_cr, sl->mb_uvlinesize, chroma_height,
                                  sl->pwt.chroma_log2_weight_denom,
                                  sl->pwt.chroma_weight[refn0][0][1][0],
                                  sl->pwt.chroma_weight[refn1][1][1][0],
                                  sl->pwt.chroma_weight[refn0][0][1][1] +
                                  sl->pwt.chroma_weight[refn1][1][1][1]);
            }
        }
    } else {
        int list     = list1 ? 1 : 0;
        int refn     = sl->ref_cache[list][scan8[n]];
        H264Ref *ref = &sl->ref_list[list][refn];
        mc_dir_part(h, sl, ref, n, square, height, delta, list,
                    dest_y, dest_cb, dest_cr, x_offset, y_offset,
                    qpix_put, chroma_put, pixel_shift, chroma_idc);

        luma_weight_op(dest_y, sl->mb_linesize, height,
                       sl->pwt.luma_log2_weight_denom,
                       sl->pwt.luma_weight[refn][list][0],
                       sl->pwt.luma_weight[refn][list][1]);
        if (!CONFIG_GRAY || !(h->flags & AV_CODEC_FLAG_GRAY)) {
            if (sl->pwt.use_weight_chroma) {
                chroma_weight_op(dest_cb, sl->mb_uvlinesize, chroma_height,
                                 sl->pwt.chroma_log2_weight_denom,
                                 sl->pwt.chroma_weight[refn][list][0][0],
                                 sl->pwt.chroma_weight[refn][list][0][1]);
                chroma_weight_op(dest_cr, sl->mb_uvlinesize, chroma_height,
                                 sl->pwt.chroma_log2_weight_denom,
                                 sl->pwt.chroma_weight[refn][list][1][0],
                                 sl->pwt.chroma_weight[refn][list][1][1]);
            }
        }
    }
}

static av_always_inline void prefetch_motion(const H264Context *h, H264SliceContext *sl,
                                             int list, int pixel_shift,
                                             int chroma_idc)
{
    /* fetch pixels for estimated mv 4 macroblocks ahead
     * optimized for 64byte cache lines */
    const int refn = sl->ref_cache[list][scan8[0]];
    if (refn >= 0) {
        const int mx  = (sl->mv_cache[list][scan8[0]][0] >> 2) + 16 * sl->mb_x + 8;
        const int my  = (sl->mv_cache[list][scan8[0]][1] >> 2) + 16 * sl->mb_y;
        uint8_t **src = sl->ref_list[list][refn].data;
        int off       =  mx * (1<< pixel_shift) +
                        (my + (sl->mb_x & 3) * 4) * sl->mb_linesize +
                        (64 << pixel_shift);
        h->vdsp.prefetch(src[0] + off, sl->linesize, 4);
        if (chroma_idc == 3 /* yuv444 */) {
            h->vdsp.prefetch(src[1] + off, sl->linesize, 4);
            h->vdsp.prefetch(src[2] + off, sl->linesize, 4);
        } else {
            off= ((mx>>1)+64) * (1<<pixel_shift) + ((my>>1) + (sl->mb_x&7))*sl->uvlinesize;
            h->vdsp.prefetch(src[1] + off, src[2] - src[1], 2);
        }
    }
}

static av_always_inline void xchg_mb_border(const H264Context *h, H264SliceContext *sl,
                                            uint8_t *src_y,
                                            uint8_t *src_cb, uint8_t *src_cr,
                                            int linesize, int uvlinesize,
                                            int xchg, int chroma444,
                                            int simple, int pixel_shift)
{
    int deblock_topleft;
    int deblock_top;
    int top_idx = 1;
    uint8_t *top_border_m1;
    uint8_t *top_border;

    if (!simple && FRAME_MBAFF(h)) {
        if (sl->mb_y & 1) {
            if (!MB_MBAFF(sl))
                return;
        } else {
            top_idx = MB_MBAFF(sl) ? 0 : 1;
        }
    }

    if (sl->deblocking_filter == 2) {
        deblock_topleft = h->slice_table[sl->mb_xy - 1 - h->mb_stride] == sl->slice_num;
        deblock_top     = sl->top_type;
    } else {
        deblock_topleft = (sl->mb_x > 0);
        deblock_top     = (sl->mb_y > !!MB_FIELD(sl));
    }

    src_y  -= linesize   + 1 + pixel_shift;
    src_cb -= uvlinesize + 1 + pixel_shift;
    src_cr -= uvlinesize + 1 + pixel_shift;

    top_border_m1 = sl->top_borders[top_idx][sl->mb_x - 1];
    top_border    = sl->top_borders[top_idx][sl->mb_x];

#define XCHG(a, b, xchg)                        \
    if (pixel_shift) {                          \
        if (xchg) {                             \
            AV_SWAP64(b + 0, a + 0);            \
            AV_SWAP64(b + 8, a + 8);            \
        } else {                                \
            AV_COPY128(b, a);                   \
        }                                       \
    } else if (xchg)                            \
        AV_SWAP64(b, a);                        \
    else                                        \
        AV_COPY64(b, a);

    if (deblock_top) {
        if (deblock_topleft) {
            XCHG(top_border_m1 + (8 << pixel_shift),
                 src_y - (7 << pixel_shift), 1);
        }
        XCHG(top_border + (0 << pixel_shift), src_y + (1 << pixel_shift), xchg);
        XCHG(top_border + (8 << pixel_shift), src_y + (9 << pixel_shift), 1);
        if (sl->mb_x + 1 < h->mb_width) {
            XCHG(sl->top_borders[top_idx][sl->mb_x + 1],
                 src_y + (17 << pixel_shift), 1);
        }
        if (simple || !CONFIG_GRAY || !(h->flags & AV_CODEC_FLAG_GRAY)) {
            if (chroma444) {
                if (deblock_topleft) {
                    XCHG(top_border_m1 + (24 << pixel_shift), src_cb - (7 << pixel_shift), 1);
                    XCHG(top_border_m1 + (40 << pixel_shift), src_cr - (7 << pixel_shift), 1);
                }
                XCHG(top_border + (16 << pixel_shift), src_cb + (1 << pixel_shift), xchg);
                XCHG(top_border + (24 << pixel_shift), src_cb + (9 << pixel_shift), 1);
                XCHG(top_border + (32 << pixel_shift), src_cr + (1 << pixel_shift), xchg);
                XCHG(top_border + (40 << pixel_shift), src_cr + (9 << pixel_shift), 1);
                if (sl->mb_x + 1 < h->mb_width) {
                    XCHG(sl->top_borders[top_idx][sl->mb_x + 1] + (16 << pixel_shift), src_cb + (17 << pixel_shift), 1);
                    XCHG(sl->top_borders[top_idx][sl->mb_x + 1] + (32 << pixel_shift), src_cr + (17 << pixel_shift), 1);
                }
            } else {
                if (deblock_topleft) {
                    XCHG(top_border_m1 + (16 << pixel_shift), src_cb - (7 << pixel_shift), 1);
                    XCHG(top_border_m1 + (24 << pixel_shift), src_cr - (7 << pixel_shift), 1);
                }
                XCHG(top_border + (16 << pixel_shift), src_cb + 1 + pixel_shift, 1);
                XCHG(top_border + (24 << pixel_shift), src_cr + 1 + pixel_shift, 1);
            }
        }
    }
}

static av_always_inline int dctcoef_get(int16_t *mb, int high_bit_depth,
                                        int index)
{
    if (high_bit_depth) {
        return AV_RN32A(((int32_t *)mb) + index);
    } else
        return AV_RN16A(mb + index);
}

static av_always_inline void dctcoef_set(int16_t *mb, int high_bit_depth,
                                         int index, int value)
{
    if (high_bit_depth) {
        AV_WN32A(((int32_t *)mb) + index, value);
    } else
        AV_WN16A(mb + index, value);
}

static av_always_inline void hl_decode_mb_predict_luma(const H264Context *h,
                                                       H264SliceContext *sl,
                                                       int mb_type, int simple,
                                                       int transform_bypass,
                                                       int pixel_shift,
                                                       const int *block_offset,
                                                       int linesize,
                                                       uint8_t *dest_y, int p)
{
    void (*idct_add)(uint8_t *dst, int16_t *block, int stride);
    void (*idct_dc_add)(uint8_t *dst, int16_t *block, int stride);
    int i;
    int qscale = p == 0 ? sl->qscale : sl->chroma_qp[p - 1];
    block_offset += 16 * p;
    if (IS_INTRA4x4(mb_type)) {
        if (IS_8x8DCT(mb_type)) {
            if (transform_bypass) {
                idct_dc_add =
                idct_add    = h->h264dsp.h264_add_pixels8_clear;
            } else {
                idct_dc_add = h->h264dsp.h264_idct8_dc_add;
                idct_add    = h->h264dsp.h264_idct8_add;
            }
            for (i = 0; i < 16; i += 4) {
                uint8_t *const ptr = dest_y + block_offset[i];
                const int dir      = sl->intra4x4_pred_mode_cache[scan8[i]];
<<<<<<< HEAD
                if (transform_bypass && h->sps.profile_idc == 244 && dir <= 1) {
                    if (h->x264_build != -1) {
                        h->hpc.pred8x8l_add[dir](ptr, sl->mb + (i * 16 + p * 256 << pixel_shift), linesize);
                    } else
                        h->hpc.pred8x8l_filter_add[dir](ptr, sl->mb + (i * 16 + p * 256 << pixel_shift),
                                                        (sl-> topleft_samples_available << i) & 0x8000,
                                                        (sl->topright_samples_available << i) & 0x4000, linesize);
=======
                if (transform_bypass && h->ps.sps->profile_idc == 244 && dir <= 1) {
                    h->hpc.pred8x8l_add[dir](ptr, sl->mb + (i * 16 + p * 256 << pixel_shift), linesize);
>>>>>>> 3176217c
                } else {
                    const int nnz = sl->non_zero_count_cache[scan8[i + p * 16]];
                    h->hpc.pred8x8l[dir](ptr, (sl->topleft_samples_available << i) & 0x8000,
                                         (sl->topright_samples_available << i) & 0x4000, linesize);
                    if (nnz) {
                        if (nnz == 1 && dctcoef_get(sl->mb, pixel_shift, i * 16 + p * 256))
                            idct_dc_add(ptr, sl->mb + (i * 16 + p * 256 << pixel_shift), linesize);
                        else
                            idct_add(ptr, sl->mb + (i * 16 + p * 256 << pixel_shift), linesize);
                    }
                }
            }
        } else {
            if (transform_bypass) {
                idct_dc_add  =
                idct_add     = h->h264dsp.h264_add_pixels4_clear;
            } else {
                idct_dc_add = h->h264dsp.h264_idct_dc_add;
                idct_add    = h->h264dsp.h264_idct_add;
            }
            for (i = 0; i < 16; i++) {
                uint8_t *const ptr = dest_y + block_offset[i];
                const int dir      = sl->intra4x4_pred_mode_cache[scan8[i]];

                if (transform_bypass && h->ps.sps->profile_idc == 244 && dir <= 1) {
                    h->hpc.pred4x4_add[dir](ptr, sl->mb + (i * 16 + p * 256 << pixel_shift), linesize);
                } else {
                    uint8_t *topright;
                    int nnz, tr;
                    uint64_t tr_high;
                    if (dir == DIAG_DOWN_LEFT_PRED || dir == VERT_LEFT_PRED) {
                        const int topright_avail = (sl->topright_samples_available << i) & 0x8000;
                        av_assert2(sl->mb_y || linesize <= block_offset[i]);
                        if (!topright_avail) {
                            if (pixel_shift) {
                                tr_high  = ((uint16_t *)ptr)[3 - linesize / 2] * 0x0001000100010001ULL;
                                topright = (uint8_t *)&tr_high;
                            } else {
                                tr       = ptr[3 - linesize] * 0x01010101u;
                                topright = (uint8_t *)&tr;
                            }
                        } else
                            topright = ptr + (4 << pixel_shift) - linesize;
                    } else
                        topright = NULL;

                    h->hpc.pred4x4[dir](ptr, topright, linesize);
                    nnz = sl->non_zero_count_cache[scan8[i + p * 16]];
                    if (nnz) {
                        if (nnz == 1 && dctcoef_get(sl->mb, pixel_shift, i * 16 + p * 256))
                            idct_dc_add(ptr, sl->mb + (i * 16 + p * 256 << pixel_shift), linesize);
                        else
                            idct_add(ptr, sl->mb + (i * 16 + p * 256 << pixel_shift), linesize);
                    }
                }
            }
        }
    } else {
        h->hpc.pred16x16[sl->intra16x16_pred_mode](dest_y, linesize);
        if (sl->non_zero_count_cache[scan8[LUMA_DC_BLOCK_INDEX + p]]) {
            if (!transform_bypass)
                h->h264dsp.h264_luma_dc_dequant_idct(sl->mb + (p * 256 << pixel_shift),
                                                     sl->mb_luma_dc[p],
                                                     h->ps.pps->dequant4_coeff[p][qscale][0]);
            else {
                static const uint8_t dc_mapping[16] = {
                     0 * 16,  1 * 16,  4 * 16,  5 * 16,
                     2 * 16,  3 * 16,  6 * 16,  7 * 16,
                     8 * 16,  9 * 16, 12 * 16, 13 * 16,
                    10 * 16, 11 * 16, 14 * 16, 15 * 16
                };
                for (i = 0; i < 16; i++)
                    dctcoef_set(sl->mb + (p * 256 << pixel_shift),
                                pixel_shift, dc_mapping[i],
                                dctcoef_get(sl->mb_luma_dc[p],
                                            pixel_shift, i));
            }
        }
    }
}

static av_always_inline void hl_decode_mb_idct_luma(const H264Context *h, H264SliceContext *sl,
                                                    int mb_type, int simple,
                                                    int transform_bypass,
                                                    int pixel_shift,
                                                    const int *block_offset,
                                                    int linesize,
                                                    uint8_t *dest_y, int p)
{
    void (*idct_add)(uint8_t *dst, int16_t *block, int stride);
    int i;
    block_offset += 16 * p;
    if (!IS_INTRA4x4(mb_type)) {
        if (IS_INTRA16x16(mb_type)) {
            if (transform_bypass) {
                if (h->ps.sps->profile_idc == 244 &&
                    (sl->intra16x16_pred_mode == VERT_PRED8x8 ||
                     sl->intra16x16_pred_mode == HOR_PRED8x8)) {
                    h->hpc.pred16x16_add[sl->intra16x16_pred_mode](dest_y, block_offset,
                                                                   sl->mb + (p * 256 << pixel_shift),
                                                                   linesize);
                } else {
                    for (i = 0; i < 16; i++)
                        if (sl->non_zero_count_cache[scan8[i + p * 16]] ||
                            dctcoef_get(sl->mb, pixel_shift, i * 16 + p * 256))
                            h->h264dsp.h264_add_pixels4_clear(dest_y + block_offset[i],
                                                              sl->mb + (i * 16 + p * 256 << pixel_shift),
                                                              linesize);
                }
            } else {
                h->h264dsp.h264_idct_add16intra(dest_y, block_offset,
                                                sl->mb + (p * 256 << pixel_shift),
                                                linesize,
                                                sl->non_zero_count_cache + p * 5 * 8);
            }
        } else if (sl->cbp & 15) {
            if (transform_bypass) {
                const int di = IS_8x8DCT(mb_type) ? 4 : 1;
                idct_add = IS_8x8DCT(mb_type) ? h->h264dsp.h264_add_pixels8_clear
                    : h->h264dsp.h264_add_pixels4_clear;
                for (i = 0; i < 16; i += di)
                    if (sl->non_zero_count_cache[scan8[i + p * 16]])
                        idct_add(dest_y + block_offset[i],
                                 sl->mb + (i * 16 + p * 256 << pixel_shift),
                                 linesize);
            } else {
                if (IS_8x8DCT(mb_type))
                    h->h264dsp.h264_idct8_add4(dest_y, block_offset,
                                               sl->mb + (p * 256 << pixel_shift),
                                               linesize,
                                               sl->non_zero_count_cache + p * 5 * 8);
                else
                    h->h264dsp.h264_idct_add16(dest_y, block_offset,
                                               sl->mb + (p * 256 << pixel_shift),
                                               linesize,
                                               sl->non_zero_count_cache + p * 5 * 8);
            }
        }
    }
}

#define BITS   8
#define SIMPLE 1
#include "h264_mb_template.c"

#undef  BITS
#define BITS   16
#include "h264_mb_template.c"

#undef  SIMPLE
#define SIMPLE 0
#include "h264_mb_template.c"

void ff_h264_hl_decode_mb(const H264Context *h, H264SliceContext *sl)
{
    const int mb_xy   = sl->mb_xy;
    const int mb_type = h->cur_pic.mb_type[mb_xy];
    int is_complex    = CONFIG_SMALL || sl->is_complex ||
                        IS_INTRA_PCM(mb_type) || sl->qscale == 0;

    if (CHROMA444(h)) {
        if (is_complex || h->pixel_shift)
            hl_decode_mb_444_complex(h, sl);
        else
            hl_decode_mb_444_simple_8(h, sl);
    } else if (is_complex) {
        hl_decode_mb_complex(h, sl);
    } else if (h->pixel_shift) {
        hl_decode_mb_simple_16(h, sl);
    } else
        hl_decode_mb_simple_8(h, sl);
}<|MERGE_RESOLUTION|>--- conflicted
+++ resolved
@@ -635,18 +635,13 @@
             for (i = 0; i < 16; i += 4) {
                 uint8_t *const ptr = dest_y + block_offset[i];
                 const int dir      = sl->intra4x4_pred_mode_cache[scan8[i]];
-<<<<<<< HEAD
-                if (transform_bypass && h->sps.profile_idc == 244 && dir <= 1) {
+                if (transform_bypass && h->ps.sps->profile_idc == 244 && dir <= 1) {
                     if (h->x264_build != -1) {
                         h->hpc.pred8x8l_add[dir](ptr, sl->mb + (i * 16 + p * 256 << pixel_shift), linesize);
                     } else
                         h->hpc.pred8x8l_filter_add[dir](ptr, sl->mb + (i * 16 + p * 256 << pixel_shift),
                                                         (sl-> topleft_samples_available << i) & 0x8000,
                                                         (sl->topright_samples_available << i) & 0x4000, linesize);
-=======
-                if (transform_bypass && h->ps.sps->profile_idc == 244 && dir <= 1) {
-                    h->hpc.pred8x8l_add[dir](ptr, sl->mb + (i * 16 + p * 256 << pixel_shift), linesize);
->>>>>>> 3176217c
                 } else {
                     const int nnz = sl->non_zero_count_cache[scan8[i + p * 16]];
                     h->hpc.pred8x8l[dir](ptr, (sl->topleft_samples_available << i) & 0x8000,
