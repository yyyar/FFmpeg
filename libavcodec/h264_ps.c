--- conflicted
+++ resolved
@@ -455,14 +455,9 @@
     }
 
     sps->ref_frame_count = get_ue_golomb_31(gb);
-<<<<<<< HEAD
     if (avctx->codec_tag == MKTAG('S', 'M', 'V', '2'))
         sps->ref_frame_count = FFMAX(2, sps->ref_frame_count);
-    if (sps->ref_frame_count > H264_MAX_PICTURE_COUNT - 2 ||
-        sps->ref_frame_count > 16U) {
-=======
     if (sps->ref_frame_count > MAX_DELAYED_PIC_COUNT) {
->>>>>>> 70b1dcef
         av_log(avctx, AV_LOG_ERROR,
                "too many reference frames %d\n", sps->ref_frame_count);
         goto fail;
