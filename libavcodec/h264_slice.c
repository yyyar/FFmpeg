/*
 * H.26L/H.264/AVC/JVT/14496-10/... decoder
 * Copyright (c) 2003 Michael Niedermayer <michaelni@gmx.at>
 *
 * This file is part of FFmpeg.
 *
 * FFmpeg is free software; you can redistribute it and/or
 * modify it under the terms of the GNU Lesser General Public
 * License as published by the Free Software Foundation; either
 * version 2.1 of the License, or (at your option) any later version.
 *
 * FFmpeg is distributed in the hope that it will be useful,
 * but WITHOUT ANY WARRANTY; without even the implied warranty of
 * MERCHANTABILITY or FITNESS FOR A PARTICULAR PURPOSE.  See the GNU
 * Lesser General Public License for more details.
 *
 * You should have received a copy of the GNU Lesser General Public
 * License along with FFmpeg; if not, write to the Free Software
 * Foundation, Inc., 51 Franklin Street, Fifth Floor, Boston, MA 02110-1301 USA
 */

/**
 * @file
 * H.264 / AVC / MPEG-4 part10 codec.
 * @author Michael Niedermayer <michaelni@gmx.at>
 */

#include "libavutil/avassert.h"
#include "libavutil/display.h"
#include "libavutil/imgutils.h"
#include "libavutil/stereo3d.h"
#include "libavutil/timer.h"
#include "internal.h"
#include "cabac.h"
#include "cabac_functions.h"
#include "error_resilience.h"
#include "avcodec.h"
#include "h264.h"
#include "h264dec.h"
#include "h264data.h"
#include "h264chroma.h"
#include "h264_mvpred.h"
#include "h264_ps.h"
#include "golomb.h"
#include "mathops.h"
#include "mpegutils.h"
#include "rectangle.h"
#include "thread.h"

static const uint8_t field_scan[16+1] = {
    0 + 0 * 4, 0 + 1 * 4, 1 + 0 * 4, 0 + 2 * 4,
    0 + 3 * 4, 1 + 1 * 4, 1 + 2 * 4, 1 + 3 * 4,
    2 + 0 * 4, 2 + 1 * 4, 2 + 2 * 4, 2 + 3 * 4,
    3 + 0 * 4, 3 + 1 * 4, 3 + 2 * 4, 3 + 3 * 4,
};

static const uint8_t field_scan8x8[64+1] = {
    0 + 0 * 8, 0 + 1 * 8, 0 + 2 * 8, 1 + 0 * 8,
    1 + 1 * 8, 0 + 3 * 8, 0 + 4 * 8, 1 + 2 * 8,
    2 + 0 * 8, 1 + 3 * 8, 0 + 5 * 8, 0 + 6 * 8,
    0 + 7 * 8, 1 + 4 * 8, 2 + 1 * 8, 3 + 0 * 8,
    2 + 2 * 8, 1 + 5 * 8, 1 + 6 * 8, 1 + 7 * 8,
    2 + 3 * 8, 3 + 1 * 8, 4 + 0 * 8, 3 + 2 * 8,
    2 + 4 * 8, 2 + 5 * 8, 2 + 6 * 8, 2 + 7 * 8,
    3 + 3 * 8, 4 + 1 * 8, 5 + 0 * 8, 4 + 2 * 8,
    3 + 4 * 8, 3 + 5 * 8, 3 + 6 * 8, 3 + 7 * 8,
    4 + 3 * 8, 5 + 1 * 8, 6 + 0 * 8, 5 + 2 * 8,
    4 + 4 * 8, 4 + 5 * 8, 4 + 6 * 8, 4 + 7 * 8,
    5 + 3 * 8, 6 + 1 * 8, 6 + 2 * 8, 5 + 4 * 8,
    5 + 5 * 8, 5 + 6 * 8, 5 + 7 * 8, 6 + 3 * 8,
    7 + 0 * 8, 7 + 1 * 8, 6 + 4 * 8, 6 + 5 * 8,
    6 + 6 * 8, 6 + 7 * 8, 7 + 2 * 8, 7 + 3 * 8,
    7 + 4 * 8, 7 + 5 * 8, 7 + 6 * 8, 7 + 7 * 8,
};

static const uint8_t field_scan8x8_cavlc[64+1] = {
    0 + 0 * 8, 1 + 1 * 8, 2 + 0 * 8, 0 + 7 * 8,
    2 + 2 * 8, 2 + 3 * 8, 2 + 4 * 8, 3 + 3 * 8,
    3 + 4 * 8, 4 + 3 * 8, 4 + 4 * 8, 5 + 3 * 8,
    5 + 5 * 8, 7 + 0 * 8, 6 + 6 * 8, 7 + 4 * 8,
    0 + 1 * 8, 0 + 3 * 8, 1 + 3 * 8, 1 + 4 * 8,
    1 + 5 * 8, 3 + 1 * 8, 2 + 5 * 8, 4 + 1 * 8,
    3 + 5 * 8, 5 + 1 * 8, 4 + 5 * 8, 6 + 1 * 8,
    5 + 6 * 8, 7 + 1 * 8, 6 + 7 * 8, 7 + 5 * 8,
    0 + 2 * 8, 0 + 4 * 8, 0 + 5 * 8, 2 + 1 * 8,
    1 + 6 * 8, 4 + 0 * 8, 2 + 6 * 8, 5 + 0 * 8,
    3 + 6 * 8, 6 + 0 * 8, 4 + 6 * 8, 6 + 2 * 8,
    5 + 7 * 8, 6 + 4 * 8, 7 + 2 * 8, 7 + 6 * 8,
    1 + 0 * 8, 1 + 2 * 8, 0 + 6 * 8, 3 + 0 * 8,
    1 + 7 * 8, 3 + 2 * 8, 2 + 7 * 8, 4 + 2 * 8,
    3 + 7 * 8, 5 + 2 * 8, 4 + 7 * 8, 5 + 4 * 8,
    6 + 3 * 8, 6 + 5 * 8, 7 + 3 * 8, 7 + 7 * 8,
};

// zigzag_scan8x8_cavlc[i] = zigzag_scan8x8[(i/4) + 16*(i%4)]
static const uint8_t zigzag_scan8x8_cavlc[64+1] = {
    0 + 0 * 8, 1 + 1 * 8, 1 + 2 * 8, 2 + 2 * 8,
    4 + 1 * 8, 0 + 5 * 8, 3 + 3 * 8, 7 + 0 * 8,
    3 + 4 * 8, 1 + 7 * 8, 5 + 3 * 8, 6 + 3 * 8,
    2 + 7 * 8, 6 + 4 * 8, 5 + 6 * 8, 7 + 5 * 8,
    1 + 0 * 8, 2 + 0 * 8, 0 + 3 * 8, 3 + 1 * 8,
    3 + 2 * 8, 0 + 6 * 8, 4 + 2 * 8, 6 + 1 * 8,
    2 + 5 * 8, 2 + 6 * 8, 6 + 2 * 8, 5 + 4 * 8,
    3 + 7 * 8, 7 + 3 * 8, 4 + 7 * 8, 7 + 6 * 8,
    0 + 1 * 8, 3 + 0 * 8, 0 + 4 * 8, 4 + 0 * 8,
    2 + 3 * 8, 1 + 5 * 8, 5 + 1 * 8, 5 + 2 * 8,
    1 + 6 * 8, 3 + 5 * 8, 7 + 1 * 8, 4 + 5 * 8,
    4 + 6 * 8, 7 + 4 * 8, 5 + 7 * 8, 6 + 7 * 8,
    0 + 2 * 8, 2 + 1 * 8, 1 + 3 * 8, 5 + 0 * 8,
    1 + 4 * 8, 2 + 4 * 8, 6 + 0 * 8, 4 + 3 * 8,
    0 + 7 * 8, 4 + 4 * 8, 7 + 2 * 8, 3 + 6 * 8,
    5 + 5 * 8, 6 + 5 * 8, 6 + 6 * 8, 7 + 7 * 8,
};

static void release_unused_pictures(H264Context *h, int remove_current)
{
    int i;

    /* release non reference frames */
    for (i = 0; i < H264_MAX_PICTURE_COUNT; i++) {
        if (h->DPB[i].f->buf[0] && !h->DPB[i].reference &&
            (remove_current || &h->DPB[i] != h->cur_pic_ptr)) {
            ff_h264_unref_picture(h, &h->DPB[i]);
        }
    }
}

static int alloc_scratch_buffers(H264SliceContext *sl, int linesize)
{
    const H264Context *h = sl->h264;
    int alloc_size = FFALIGN(FFABS(linesize) + 32, 32);

    av_fast_malloc(&sl->bipred_scratchpad, &sl->bipred_scratchpad_allocated, 16 * 6 * alloc_size);
    // edge emu needs blocksize + filter length - 1
    // (= 21x21 for  H.264)
    av_fast_malloc(&sl->edge_emu_buffer, &sl->edge_emu_buffer_allocated, alloc_size * 2 * 21);

    av_fast_mallocz(&sl->top_borders[0], &sl->top_borders_allocated[0],
                   h->mb_width * 16 * 3 * sizeof(uint8_t) * 2);
    av_fast_mallocz(&sl->top_borders[1], &sl->top_borders_allocated[1],
                   h->mb_width * 16 * 3 * sizeof(uint8_t) * 2);

    if (!sl->bipred_scratchpad || !sl->edge_emu_buffer ||
        !sl->top_borders[0]    || !sl->top_borders[1]) {
        av_freep(&sl->bipred_scratchpad);
        av_freep(&sl->edge_emu_buffer);
        av_freep(&sl->top_borders[0]);
        av_freep(&sl->top_borders[1]);

        sl->bipred_scratchpad_allocated = 0;
        sl->edge_emu_buffer_allocated   = 0;
        sl->top_borders_allocated[0]    = 0;
        sl->top_borders_allocated[1]    = 0;
        return AVERROR(ENOMEM);
    }

    return 0;
}

static int init_table_pools(H264Context *h)
{
    const int big_mb_num    = h->mb_stride * (h->mb_height + 1) + 1;
    const int mb_array_size = h->mb_stride * h->mb_height;
    const int b4_stride     = h->mb_width * 4 + 1;
    const int b4_array_size = b4_stride * h->mb_height * 4;

    h->qscale_table_pool = av_buffer_pool_init(big_mb_num + h->mb_stride,
                                               av_buffer_allocz);
    h->mb_type_pool      = av_buffer_pool_init((big_mb_num + h->mb_stride) *
                                               sizeof(uint32_t), av_buffer_allocz);
    h->motion_val_pool   = av_buffer_pool_init(2 * (b4_array_size + 4) *
                                               sizeof(int16_t), av_buffer_allocz);
    h->ref_index_pool    = av_buffer_pool_init(4 * mb_array_size, av_buffer_allocz);

    if (!h->qscale_table_pool || !h->mb_type_pool || !h->motion_val_pool ||
        !h->ref_index_pool) {
        av_buffer_pool_uninit(&h->qscale_table_pool);
        av_buffer_pool_uninit(&h->mb_type_pool);
        av_buffer_pool_uninit(&h->motion_val_pool);
        av_buffer_pool_uninit(&h->ref_index_pool);
        return AVERROR(ENOMEM);
    }

    return 0;
}

static int alloc_picture(H264Context *h, H264Picture *pic)
{
    int i, ret = 0;

    av_assert0(!pic->f->data[0]);

    pic->tf.f = pic->f;
    ret = ff_thread_get_buffer(h->avctx, &pic->tf, pic->reference ?
                                                   AV_GET_BUFFER_FLAG_REF : 0);
    if (ret < 0)
        goto fail;

    pic->crop     = h->ps.sps->crop;
    pic->crop_top = h->ps.sps->crop_top;
    pic->crop_left= h->ps.sps->crop_left;

    if (h->avctx->hwaccel) {
        const AVHWAccel *hwaccel = h->avctx->hwaccel;
        av_assert0(!pic->hwaccel_picture_private);
        if (hwaccel->frame_priv_data_size) {
            pic->hwaccel_priv_buf = av_buffer_allocz(hwaccel->frame_priv_data_size);
            if (!pic->hwaccel_priv_buf)
                return AVERROR(ENOMEM);
            pic->hwaccel_picture_private = pic->hwaccel_priv_buf->data;
        }
    }
    if (CONFIG_GRAY && !h->avctx->hwaccel && h->flags & AV_CODEC_FLAG_GRAY && pic->f->data[2]) {
        int h_chroma_shift, v_chroma_shift;
        av_pix_fmt_get_chroma_sub_sample(pic->f->format,
                                         &h_chroma_shift, &v_chroma_shift);

        for(i=0; i<AV_CEIL_RSHIFT(pic->f->height, v_chroma_shift); i++) {
            memset(pic->f->data[1] + pic->f->linesize[1]*i,
                   0x80, AV_CEIL_RSHIFT(pic->f->width, h_chroma_shift));
            memset(pic->f->data[2] + pic->f->linesize[2]*i,
                   0x80, AV_CEIL_RSHIFT(pic->f->width, h_chroma_shift));
        }
    }

    if (!h->qscale_table_pool) {
        ret = init_table_pools(h);
        if (ret < 0)
            goto fail;
    }

    pic->qscale_table_buf = av_buffer_pool_get(h->qscale_table_pool);
    pic->mb_type_buf      = av_buffer_pool_get(h->mb_type_pool);
    if (!pic->qscale_table_buf || !pic->mb_type_buf)
        goto fail;

    pic->mb_type      = (uint32_t*)pic->mb_type_buf->data + 2 * h->mb_stride + 1;
    pic->qscale_table = pic->qscale_table_buf->data + 2 * h->mb_stride + 1;

    for (i = 0; i < 2; i++) {
        pic->motion_val_buf[i] = av_buffer_pool_get(h->motion_val_pool);
        pic->ref_index_buf[i]  = av_buffer_pool_get(h->ref_index_pool);
        if (!pic->motion_val_buf[i] || !pic->ref_index_buf[i])
            goto fail;

        pic->motion_val[i] = (int16_t (*)[2])pic->motion_val_buf[i]->data + 4;
        pic->ref_index[i]  = pic->ref_index_buf[i]->data;
    }

    return 0;
fail:
    ff_h264_unref_picture(h, pic);
    return (ret < 0) ? ret : AVERROR(ENOMEM);
}

static inline int pic_is_unused(H264Context *h, H264Picture *pic)
{
    if (!pic->f->buf[0])
        return 1;
    return 0;
}

static int find_unused_picture(H264Context *h)
{
    int i;

    for (i = 0; i < H264_MAX_PICTURE_COUNT; i++) {
        if (pic_is_unused(h, &h->DPB[i]))
            break;
    }
    if (i == H264_MAX_PICTURE_COUNT)
        return AVERROR_INVALIDDATA;

    return i;
}


#define IN_RANGE(a, b, size) (((void*)(a) >= (void*)(b)) && ((void*)(a) < (void*)((b) + (size))))

#define REBASE_PICTURE(pic, new_ctx, old_ctx)             \
    (((pic) && (pic) >= (old_ctx)->DPB &&                       \
      (pic) < (old_ctx)->DPB + H264_MAX_PICTURE_COUNT) ?          \
     &(new_ctx)->DPB[(pic) - (old_ctx)->DPB] : NULL)

static void copy_picture_range(H264Picture **to, H264Picture **from, int count,
                               H264Context *new_base,
                               H264Context *old_base)
{
    int i;

    for (i = 0; i < count; i++) {
        av_assert1(!from[i] ||
                   IN_RANGE(from[i], old_base, 1) ||
                   IN_RANGE(from[i], old_base->DPB, H264_MAX_PICTURE_COUNT));
        to[i] = REBASE_PICTURE(from[i], new_base, old_base);
    }
}

static int h264_slice_header_init(H264Context *h);

int ff_h264_update_thread_context(AVCodecContext *dst,
                                  const AVCodecContext *src)
{
    H264Context *h = dst->priv_data, *h1 = src->priv_data;
    int inited = h->context_initialized, err = 0;
    int need_reinit = 0;
    int i, ret;

    if (dst == src)
        return 0;

    // We can't fail if SPS isn't set at it breaks current skip_frame code
    //if (!h1->ps.sps)
    //    return AVERROR_INVALIDDATA;

    if (inited &&
        (h->width                 != h1->width                 ||
         h->height                != h1->height                ||
         h->mb_width              != h1->mb_width              ||
         h->mb_height             != h1->mb_height             ||
         !h->ps.sps                                            ||
         h->ps.sps->bit_depth_luma    != h1->ps.sps->bit_depth_luma    ||
         h->ps.sps->chroma_format_idc != h1->ps.sps->chroma_format_idc ||
         h->ps.sps->colorspace        != h1->ps.sps->colorspace)) {
        need_reinit = 1;
    }

    /* copy block_offset since frame_start may not be called */
    memcpy(h->block_offset, h1->block_offset, sizeof(h->block_offset));

    // SPS/PPS
    for (i = 0; i < FF_ARRAY_ELEMS(h->ps.sps_list); i++) {
        av_buffer_unref(&h->ps.sps_list[i]);
        if (h1->ps.sps_list[i]) {
            h->ps.sps_list[i] = av_buffer_ref(h1->ps.sps_list[i]);
            if (!h->ps.sps_list[i])
                return AVERROR(ENOMEM);
        }
    }
    for (i = 0; i < FF_ARRAY_ELEMS(h->ps.pps_list); i++) {
        av_buffer_unref(&h->ps.pps_list[i]);
        if (h1->ps.pps_list[i]) {
            h->ps.pps_list[i] = av_buffer_ref(h1->ps.pps_list[i]);
            if (!h->ps.pps_list[i])
                return AVERROR(ENOMEM);
        }
    }

    av_buffer_unref(&h->ps.pps_ref);
    av_buffer_unref(&h->ps.sps_ref);
    h->ps.pps = NULL;
    h->ps.sps = NULL;
    if (h1->ps.pps_ref) {
        h->ps.pps_ref = av_buffer_ref(h1->ps.pps_ref);
        if (!h->ps.pps_ref)
            return AVERROR(ENOMEM);
        h->ps.pps = (const PPS*)h->ps.pps_ref->data;
    }
    if (h1->ps.sps_ref) {
        h->ps.sps_ref = av_buffer_ref(h1->ps.sps_ref);
        if (!h->ps.sps_ref)
            return AVERROR(ENOMEM);
        h->ps.sps = (const SPS*)h->ps.sps_ref->data;
    }

    if (need_reinit || !inited) {
        h->width     = h1->width;
        h->height    = h1->height;
        h->mb_height = h1->mb_height;
        h->mb_width  = h1->mb_width;
        h->mb_num    = h1->mb_num;
        h->mb_stride = h1->mb_stride;
        h->b_stride  = h1->b_stride;

        if (h->context_initialized || h1->context_initialized) {
            if ((err = h264_slice_header_init(h)) < 0) {
                av_log(h->avctx, AV_LOG_ERROR, "h264_slice_header_init() failed");
                return err;
            }
        }

        /* copy block_offset since frame_start may not be called */
        memcpy(h->block_offset, h1->block_offset, sizeof(h->block_offset));
    }

    h->avctx->coded_height  = h1->avctx->coded_height;
    h->avctx->coded_width   = h1->avctx->coded_width;
    h->avctx->width         = h1->avctx->width;
    h->avctx->height        = h1->avctx->height;
    h->coded_picture_number = h1->coded_picture_number;
    h->first_field          = h1->first_field;
    h->picture_structure    = h1->picture_structure;
    h->mb_aff_frame         = h1->mb_aff_frame;
    h->droppable            = h1->droppable;
    h->backup_width         = h1->backup_width;
    h->backup_height        = h1->backup_height;
    h->backup_pix_fmt       = h1->backup_pix_fmt;

    for (i = 0; i < H264_MAX_PICTURE_COUNT; i++) {
        ff_h264_unref_picture(h, &h->DPB[i]);
        if (h1->DPB[i].f->buf[0] &&
            (ret = ff_h264_ref_picture(h, &h->DPB[i], &h1->DPB[i])) < 0)
            return ret;
    }

    h->cur_pic_ptr = REBASE_PICTURE(h1->cur_pic_ptr, h, h1);
    ff_h264_unref_picture(h, &h->cur_pic);
    if (h1->cur_pic.f->buf[0]) {
        ret = ff_h264_ref_picture(h, &h->cur_pic, &h1->cur_pic);
        if (ret < 0)
            return ret;
    }

    h->enable_er       = h1->enable_er;
    h->workaround_bugs = h1->workaround_bugs;
    h->droppable       = h1->droppable;

    // extradata/NAL handling
    h->is_avc = h1->is_avc;
    h->nal_length_size = h1->nal_length_size;
    h->sei.unregistered.x264_build = h1->sei.unregistered.x264_build;

    memcpy(&h->poc,        &h1->poc,        sizeof(h->poc));

    memcpy(h->default_ref, h1->default_ref, sizeof(h->default_ref));
    memcpy(h->short_ref,   h1->short_ref,   sizeof(h->short_ref));
    memcpy(h->long_ref,    h1->long_ref,    sizeof(h->long_ref));
    memcpy(h->delayed_pic, h1->delayed_pic, sizeof(h->delayed_pic));
    memcpy(h->last_pocs,   h1->last_pocs,   sizeof(h->last_pocs));

    h->next_output_pic   = h1->next_output_pic;
    h->next_outputed_poc = h1->next_outputed_poc;

    memcpy(h->mmco, h1->mmco, sizeof(h->mmco));
    h->nb_mmco         = h1->nb_mmco;
    h->mmco_reset      = h1->mmco_reset;
    h->explicit_ref_marking = h1->explicit_ref_marking;
    h->long_ref_count  = h1->long_ref_count;
    h->short_ref_count = h1->short_ref_count;

    copy_picture_range(h->short_ref, h1->short_ref, 32, h, h1);
    copy_picture_range(h->long_ref, h1->long_ref, 32, h, h1);
    copy_picture_range(h->delayed_pic, h1->delayed_pic,
                       MAX_DELAYED_PIC_COUNT + 2, h, h1);

    h->frame_recovered       = h1->frame_recovered;

    if (!h->cur_pic_ptr)
        return 0;

    if (!h->droppable) {
        err = ff_h264_execute_ref_pic_marking(h);
        h->poc.prev_poc_msb = h->poc.poc_msb;
        h->poc.prev_poc_lsb = h->poc.poc_lsb;
    }
    h->poc.prev_frame_num_offset = h->poc.frame_num_offset;
    h->poc.prev_frame_num        = h->poc.frame_num;

    h->recovery_frame        = h1->recovery_frame;

    return err;
}

static int h264_frame_start(H264Context *h)
{
    H264Picture *pic;
    int i, ret;
    const int pixel_shift = h->pixel_shift;
    int c[4] = {
        1<<(h->ps.sps->bit_depth_luma-1),
        1<<(h->ps.sps->bit_depth_chroma-1),
        1<<(h->ps.sps->bit_depth_chroma-1),
        -1
    };

    if (!ff_thread_can_start_frame(h->avctx)) {
        av_log(h->avctx, AV_LOG_ERROR, "Attempt to start a frame outside SETUP state\n");
        return -1;
    }

    release_unused_pictures(h, 1);
    h->cur_pic_ptr = NULL;

    i = find_unused_picture(h);
    if (i < 0) {
        av_log(h->avctx, AV_LOG_ERROR, "no frame buffer available\n");
        return i;
    }
    pic = &h->DPB[i];

    pic->reference              = h->droppable ? 0 : h->picture_structure;
    pic->f->coded_picture_number = h->coded_picture_number++;
    pic->field_picture          = h->picture_structure != PICT_FRAME;
    pic->frame_num               = h->poc.frame_num;
    /*
     * Zero key_frame here; IDR markings per slice in frame or fields are ORed
     * in later.
     * See decode_nal_units().
     */
    pic->f->key_frame = 0;
    pic->mmco_reset  = 0;
    pic->recovered   = 0;
    pic->invalid_gap = 0;
    pic->sei_recovery_frame_cnt = h->sei.recovery_point.recovery_frame_cnt;

    pic->f->pict_type = h->slice_ctx[0].slice_type;

    if ((ret = alloc_picture(h, pic)) < 0)
        return ret;
    if(!h->frame_recovered && !h->avctx->hwaccel
#if FF_API_CAP_VDPAU
       && !(h->avctx->codec->capabilities & AV_CODEC_CAP_HWACCEL_VDPAU)
#endif
       )
        ff_color_frame(pic->f, c);

    h->cur_pic_ptr = pic;
    ff_h264_unref_picture(h, &h->cur_pic);
    if (CONFIG_ERROR_RESILIENCE) {
        ff_h264_set_erpic(&h->slice_ctx[0].er.cur_pic, NULL);
    }

    if ((ret = ff_h264_ref_picture(h, &h->cur_pic, h->cur_pic_ptr)) < 0)
        return ret;

    for (i = 0; i < h->nb_slice_ctx; i++) {
        h->slice_ctx[i].linesize   = h->cur_pic_ptr->f->linesize[0];
        h->slice_ctx[i].uvlinesize = h->cur_pic_ptr->f->linesize[1];
    }

    if (CONFIG_ERROR_RESILIENCE && h->enable_er) {
        ff_er_frame_start(&h->slice_ctx[0].er);
        ff_h264_set_erpic(&h->slice_ctx[0].er.last_pic, NULL);
        ff_h264_set_erpic(&h->slice_ctx[0].er.next_pic, NULL);
    }

    for (i = 0; i < 16; i++) {
        h->block_offset[i]           = (4 * ((scan8[i] - scan8[0]) & 7) << pixel_shift) + 4 * pic->f->linesize[0] * ((scan8[i] - scan8[0]) >> 3);
        h->block_offset[48 + i]      = (4 * ((scan8[i] - scan8[0]) & 7) << pixel_shift) + 8 * pic->f->linesize[0] * ((scan8[i] - scan8[0]) >> 3);
    }
    for (i = 0; i < 16; i++) {
        h->block_offset[16 + i]      =
        h->block_offset[32 + i]      = (4 * ((scan8[i] - scan8[0]) & 7) << pixel_shift) + 4 * pic->f->linesize[1] * ((scan8[i] - scan8[0]) >> 3);
        h->block_offset[48 + 16 + i] =
        h->block_offset[48 + 32 + i] = (4 * ((scan8[i] - scan8[0]) & 7) << pixel_shift) + 8 * pic->f->linesize[1] * ((scan8[i] - scan8[0]) >> 3);
    }

    /* We mark the current picture as non-reference after allocating it, so
     * that if we break out due to an error it can be released automatically
     * in the next ff_mpv_frame_start().
     */
    h->cur_pic_ptr->reference = 0;

    h->cur_pic_ptr->field_poc[0] = h->cur_pic_ptr->field_poc[1] = INT_MAX;

    h->next_output_pic = NULL;

    h->postpone_filter = 0;

    h->mb_aff_frame = h->ps.sps->mb_aff && (h->picture_structure == PICT_FRAME);

    assert(h->cur_pic_ptr->long_ref == 0);

    return 0;
}

static av_always_inline void backup_mb_border(const H264Context *h, H264SliceContext *sl,
                                              uint8_t *src_y,
                                              uint8_t *src_cb, uint8_t *src_cr,
                                              int linesize, int uvlinesize,
                                              int simple)
{
    uint8_t *top_border;
    int top_idx = 1;
    const int pixel_shift = h->pixel_shift;
    int chroma444 = CHROMA444(h);
    int chroma422 = CHROMA422(h);

    src_y  -= linesize;
    src_cb -= uvlinesize;
    src_cr -= uvlinesize;

    if (!simple && FRAME_MBAFF(h)) {
        if (sl->mb_y & 1) {
            if (!MB_MBAFF(sl)) {
                top_border = sl->top_borders[0][sl->mb_x];
                AV_COPY128(top_border, src_y + 15 * linesize);
                if (pixel_shift)
                    AV_COPY128(top_border + 16, src_y + 15 * linesize + 16);
                if (simple || !CONFIG_GRAY || !(h->flags & AV_CODEC_FLAG_GRAY)) {
                    if (chroma444) {
                        if (pixel_shift) {
                            AV_COPY128(top_border + 32, src_cb + 15 * uvlinesize);
                            AV_COPY128(top_border + 48, src_cb + 15 * uvlinesize + 16);
                            AV_COPY128(top_border + 64, src_cr + 15 * uvlinesize);
                            AV_COPY128(top_border + 80, src_cr + 15 * uvlinesize + 16);
                        } else {
                            AV_COPY128(top_border + 16, src_cb + 15 * uvlinesize);
                            AV_COPY128(top_border + 32, src_cr + 15 * uvlinesize);
                        }
                    } else if (chroma422) {
                        if (pixel_shift) {
                            AV_COPY128(top_border + 32, src_cb + 15 * uvlinesize);
                            AV_COPY128(top_border + 48, src_cr + 15 * uvlinesize);
                        } else {
                            AV_COPY64(top_border + 16, src_cb + 15 * uvlinesize);
                            AV_COPY64(top_border + 24, src_cr + 15 * uvlinesize);
                        }
                    } else {
                        if (pixel_shift) {
                            AV_COPY128(top_border + 32, src_cb + 7 * uvlinesize);
                            AV_COPY128(top_border + 48, src_cr + 7 * uvlinesize);
                        } else {
                            AV_COPY64(top_border + 16, src_cb + 7 * uvlinesize);
                            AV_COPY64(top_border + 24, src_cr + 7 * uvlinesize);
                        }
                    }
                }
            }
        } else if (MB_MBAFF(sl)) {
            top_idx = 0;
        } else
            return;
    }

    top_border = sl->top_borders[top_idx][sl->mb_x];
    /* There are two lines saved, the line above the top macroblock
     * of a pair, and the line above the bottom macroblock. */
    AV_COPY128(top_border, src_y + 16 * linesize);
    if (pixel_shift)
        AV_COPY128(top_border + 16, src_y + 16 * linesize + 16);

    if (simple || !CONFIG_GRAY || !(h->flags & AV_CODEC_FLAG_GRAY)) {
        if (chroma444) {
            if (pixel_shift) {
                AV_COPY128(top_border + 32, src_cb + 16 * linesize);
                AV_COPY128(top_border + 48, src_cb + 16 * linesize + 16);
                AV_COPY128(top_border + 64, src_cr + 16 * linesize);
                AV_COPY128(top_border + 80, src_cr + 16 * linesize + 16);
            } else {
                AV_COPY128(top_border + 16, src_cb + 16 * linesize);
                AV_COPY128(top_border + 32, src_cr + 16 * linesize);
            }
        } else if (chroma422) {
            if (pixel_shift) {
                AV_COPY128(top_border + 32, src_cb + 16 * uvlinesize);
                AV_COPY128(top_border + 48, src_cr + 16 * uvlinesize);
            } else {
                AV_COPY64(top_border + 16, src_cb + 16 * uvlinesize);
                AV_COPY64(top_border + 24, src_cr + 16 * uvlinesize);
            }
        } else {
            if (pixel_shift) {
                AV_COPY128(top_border + 32, src_cb + 8 * uvlinesize);
                AV_COPY128(top_border + 48, src_cr + 8 * uvlinesize);
            } else {
                AV_COPY64(top_border + 16, src_cb + 8 * uvlinesize);
                AV_COPY64(top_border + 24, src_cr + 8 * uvlinesize);
            }
        }
    }
}

/**
 * Initialize implicit_weight table.
 * @param field  0/1 initialize the weight for interlaced MBAFF
 *                -1 initializes the rest
 */
static void implicit_weight_table(const H264Context *h, H264SliceContext *sl, int field)
{
    int ref0, ref1, i, cur_poc, ref_start, ref_count0, ref_count1;

    for (i = 0; i < 2; i++) {
        sl->pwt.luma_weight_flag[i]   = 0;
        sl->pwt.chroma_weight_flag[i] = 0;
    }

    if (field < 0) {
        if (h->picture_structure == PICT_FRAME) {
            cur_poc = h->cur_pic_ptr->poc;
        } else {
            cur_poc = h->cur_pic_ptr->field_poc[h->picture_structure - 1];
        }
        if (sl->ref_count[0] == 1 && sl->ref_count[1] == 1 && !FRAME_MBAFF(h) &&
            sl->ref_list[0][0].poc + (int64_t)sl->ref_list[1][0].poc == 2 * cur_poc) {
            sl->pwt.use_weight        = 0;
            sl->pwt.use_weight_chroma = 0;
            return;
        }
        ref_start  = 0;
        ref_count0 = sl->ref_count[0];
        ref_count1 = sl->ref_count[1];
    } else {
        cur_poc    = h->cur_pic_ptr->field_poc[field];
        ref_start  = 16;
        ref_count0 = 16 + 2 * sl->ref_count[0];
        ref_count1 = 16 + 2 * sl->ref_count[1];
    }

    sl->pwt.use_weight               = 2;
    sl->pwt.use_weight_chroma        = 2;
    sl->pwt.luma_log2_weight_denom   = 5;
    sl->pwt.chroma_log2_weight_denom = 5;

    for (ref0 = ref_start; ref0 < ref_count0; ref0++) {
        int64_t poc0 = sl->ref_list[0][ref0].poc;
        for (ref1 = ref_start; ref1 < ref_count1; ref1++) {
            int w = 32;
            if (!sl->ref_list[0][ref0].parent->long_ref && !sl->ref_list[1][ref1].parent->long_ref) {
                int poc1 = sl->ref_list[1][ref1].poc;
                int td   = av_clip_int8(poc1 - poc0);
                if (td) {
                    int tb = av_clip_int8(cur_poc - poc0);
                    int tx = (16384 + (FFABS(td) >> 1)) / td;
                    int dist_scale_factor = (tb * tx + 32) >> 8;
                    if (dist_scale_factor >= -64 && dist_scale_factor <= 128)
                        w = 64 - dist_scale_factor;
                }
            }
            if (field < 0) {
                sl->pwt.implicit_weight[ref0][ref1][0] =
                sl->pwt.implicit_weight[ref0][ref1][1] = w;
            } else {
                sl->pwt.implicit_weight[ref0][ref1][field] = w;
            }
        }
    }
}

/**
 * initialize scan tables
 */
static void init_scan_tables(H264Context *h)
{
    int i;
    for (i = 0; i < 16; i++) {
#define TRANSPOSE(x) ((x) >> 2) | (((x) << 2) & 0xF)
        h->zigzag_scan[i] = TRANSPOSE(ff_zigzag_scan[i]);
        h->field_scan[i]  = TRANSPOSE(field_scan[i]);
#undef TRANSPOSE
    }
    for (i = 0; i < 64; i++) {
#define TRANSPOSE(x) ((x) >> 3) | (((x) & 7) << 3)
        h->zigzag_scan8x8[i]       = TRANSPOSE(ff_zigzag_direct[i]);
        h->zigzag_scan8x8_cavlc[i] = TRANSPOSE(zigzag_scan8x8_cavlc[i]);
        h->field_scan8x8[i]        = TRANSPOSE(field_scan8x8[i]);
        h->field_scan8x8_cavlc[i]  = TRANSPOSE(field_scan8x8_cavlc[i]);
#undef TRANSPOSE
    }
    if (h->ps.sps->transform_bypass) { // FIXME same ugly
        memcpy(h->zigzag_scan_q0          , ff_zigzag_scan          , sizeof(h->zigzag_scan_q0         ));
        memcpy(h->zigzag_scan8x8_q0       , ff_zigzag_direct        , sizeof(h->zigzag_scan8x8_q0      ));
        memcpy(h->zigzag_scan8x8_cavlc_q0 , zigzag_scan8x8_cavlc    , sizeof(h->zigzag_scan8x8_cavlc_q0));
        memcpy(h->field_scan_q0           , field_scan              , sizeof(h->field_scan_q0          ));
        memcpy(h->field_scan8x8_q0        , field_scan8x8           , sizeof(h->field_scan8x8_q0       ));
        memcpy(h->field_scan8x8_cavlc_q0  , field_scan8x8_cavlc     , sizeof(h->field_scan8x8_cavlc_q0 ));
    } else {
        memcpy(h->zigzag_scan_q0          , h->zigzag_scan          , sizeof(h->zigzag_scan_q0         ));
        memcpy(h->zigzag_scan8x8_q0       , h->zigzag_scan8x8       , sizeof(h->zigzag_scan8x8_q0      ));
        memcpy(h->zigzag_scan8x8_cavlc_q0 , h->zigzag_scan8x8_cavlc , sizeof(h->zigzag_scan8x8_cavlc_q0));
        memcpy(h->field_scan_q0           , h->field_scan           , sizeof(h->field_scan_q0          ));
        memcpy(h->field_scan8x8_q0        , h->field_scan8x8        , sizeof(h->field_scan8x8_q0       ));
        memcpy(h->field_scan8x8_cavlc_q0  , h->field_scan8x8_cavlc  , sizeof(h->field_scan8x8_cavlc_q0 ));
    }
}

static enum AVPixelFormat get_pixel_format(H264Context *h, int force_callback)
{
#define HWACCEL_MAX (CONFIG_H264_DXVA2_HWACCEL + \
                     CONFIG_H264_D3D11VA_HWACCEL + \
                     CONFIG_H264_VAAPI_HWACCEL + \
                     (CONFIG_H264_VDA_HWACCEL * 2) + \
                     CONFIG_H264_VIDEOTOOLBOX_HWACCEL + \
                     CONFIG_H264_VDPAU_HWACCEL)
    enum AVPixelFormat pix_fmts[HWACCEL_MAX + 2], *fmt = pix_fmts;
    const enum AVPixelFormat *choices = pix_fmts;
    int i;

    switch (h->ps.sps->bit_depth_luma) {
    case 9:
        if (CHROMA444(h)) {
            if (h->avctx->colorspace == AVCOL_SPC_RGB) {
                *fmt++ = AV_PIX_FMT_GBRP9;
            } else
                *fmt++ = AV_PIX_FMT_YUV444P9;
        } else if (CHROMA422(h))
            *fmt++ = AV_PIX_FMT_YUV422P9;
        else
            *fmt++ = AV_PIX_FMT_YUV420P9;
        break;
    case 10:
        if (CHROMA444(h)) {
            if (h->avctx->colorspace == AVCOL_SPC_RGB) {
                *fmt++ = AV_PIX_FMT_GBRP10;
            } else
                *fmt++ = AV_PIX_FMT_YUV444P10;
        } else if (CHROMA422(h))
            *fmt++ = AV_PIX_FMT_YUV422P10;
        else
            *fmt++ = AV_PIX_FMT_YUV420P10;
        break;
    case 12:
        if (CHROMA444(h)) {
            if (h->avctx->colorspace == AVCOL_SPC_RGB) {
                *fmt++ = AV_PIX_FMT_GBRP12;
            } else
                *fmt++ = AV_PIX_FMT_YUV444P12;
        } else if (CHROMA422(h))
            *fmt++ = AV_PIX_FMT_YUV422P12;
        else
            *fmt++ = AV_PIX_FMT_YUV420P12;
        break;
    case 14:
        if (CHROMA444(h)) {
            if (h->avctx->colorspace == AVCOL_SPC_RGB) {
                *fmt++ = AV_PIX_FMT_GBRP14;
            } else
                *fmt++ = AV_PIX_FMT_YUV444P14;
        } else if (CHROMA422(h))
            *fmt++ = AV_PIX_FMT_YUV422P14;
        else
            *fmt++ = AV_PIX_FMT_YUV420P14;
        break;
    case 8:
#if CONFIG_H264_VDPAU_HWACCEL
        *fmt++ = AV_PIX_FMT_VDPAU;
#endif
        if (CHROMA444(h)) {
            if (h->avctx->colorspace == AVCOL_SPC_RGB)
                *fmt++ = AV_PIX_FMT_GBRP;
            else if (h->avctx->color_range == AVCOL_RANGE_JPEG)
                *fmt++ = AV_PIX_FMT_YUVJ444P;
            else
                *fmt++ = AV_PIX_FMT_YUV444P;
        } else if (CHROMA422(h)) {
            if (h->avctx->color_range == AVCOL_RANGE_JPEG)
                *fmt++ = AV_PIX_FMT_YUVJ422P;
            else
                *fmt++ = AV_PIX_FMT_YUV422P;
        } else {
#if CONFIG_H264_DXVA2_HWACCEL
            *fmt++ = AV_PIX_FMT_DXVA2_VLD;
#endif
#if CONFIG_H264_D3D11VA_HWACCEL
            *fmt++ = AV_PIX_FMT_D3D11VA_VLD;
#endif
#if CONFIG_H264_VAAPI_HWACCEL
            *fmt++ = AV_PIX_FMT_VAAPI;
#endif
#if CONFIG_H264_VDA_HWACCEL
            *fmt++ = AV_PIX_FMT_VDA_VLD;
            *fmt++ = AV_PIX_FMT_VDA;
#endif
#if CONFIG_H264_VIDEOTOOLBOX_HWACCEL
            *fmt++ = AV_PIX_FMT_VIDEOTOOLBOX;
#endif
            if (h->avctx->codec->pix_fmts)
                choices = h->avctx->codec->pix_fmts;
            else if (h->avctx->color_range == AVCOL_RANGE_JPEG)
                *fmt++ = AV_PIX_FMT_YUVJ420P;
            else
                *fmt++ = AV_PIX_FMT_YUV420P;
        }
        break;
    default:
        av_log(h->avctx, AV_LOG_ERROR,
               "Unsupported bit depth %d\n", h->ps.sps->bit_depth_luma);
        return AVERROR_INVALIDDATA;
    }

    *fmt = AV_PIX_FMT_NONE;

    for (i=0; choices[i] != AV_PIX_FMT_NONE; i++)
        if (choices[i] == h->avctx->pix_fmt && !force_callback)
            return choices[i];
    return ff_thread_get_format(h->avctx, choices);
}

/* export coded and cropped frame dimensions to AVCodecContext */
static int init_dimensions(H264Context *h)
{
    const SPS *sps = (const SPS*)h->ps.sps;
    int width  = h->width  - (sps->crop_right + sps->crop_left);
    int height = h->height - (sps->crop_top   + sps->crop_bottom);
    av_assert0(sps->crop_right + sps->crop_left < (unsigned)h->width);
    av_assert0(sps->crop_top + sps->crop_bottom < (unsigned)h->height);

    /* handle container cropping */
    if (FFALIGN(h->avctx->width,  16) == FFALIGN(width,  16) &&
        FFALIGN(h->avctx->height, 16) == FFALIGN(height, 16) &&
        h->avctx->width  <= width &&
        h->avctx->height <= height
    ) {
        width  = h->avctx->width;
        height = h->avctx->height;
    }

    h->avctx->coded_width  = h->width;
    h->avctx->coded_height = h->height;
    h->avctx->width        = width;
    h->avctx->height       = height;

    return 0;
}

static int h264_slice_header_init(H264Context *h)
{
    const SPS *sps = h->ps.sps;
    int i, ret;

    ff_set_sar(h->avctx, sps->sar);
    av_pix_fmt_get_chroma_sub_sample(h->avctx->pix_fmt,
                                     &h->chroma_x_shift, &h->chroma_y_shift);

    if (sps->timing_info_present_flag) {
        int64_t den = sps->time_scale;
        if (h->sei.unregistered.x264_build < 44U)
            den *= 2;
        av_reduce(&h->avctx->framerate.den, &h->avctx->framerate.num,
                  sps->num_units_in_tick * h->avctx->ticks_per_frame, den, 1 << 30);
    }

    ff_h264_free_tables(h);

    h->first_field           = 0;
    h->prev_interlaced_frame = 1;

    init_scan_tables(h);
    ret = ff_h264_alloc_tables(h);
    if (ret < 0) {
        av_log(h->avctx, AV_LOG_ERROR, "Could not allocate memory\n");
        goto fail;
    }

#if FF_API_CAP_VDPAU
    if (h->avctx->codec &&
        h->avctx->codec->capabilities & AV_CODEC_CAP_HWACCEL_VDPAU &&
        (sps->bit_depth_luma != 8 || sps->chroma_format_idc > 1)) {
        av_log(h->avctx, AV_LOG_ERROR,
                "VDPAU decoding does not support video colorspace.\n");
        ret = AVERROR_INVALIDDATA;
        goto fail;
    }
#endif

    if (sps->bit_depth_luma < 8 || sps->bit_depth_luma > 14 ||
        sps->bit_depth_luma == 11 || sps->bit_depth_luma == 13
    ) {
        av_log(h->avctx, AV_LOG_ERROR, "Unsupported bit depth %d\n",
               sps->bit_depth_luma);
        ret = AVERROR_INVALIDDATA;
        goto fail;
    }

    h->cur_bit_depth_luma         =
    h->avctx->bits_per_raw_sample = sps->bit_depth_luma;
    h->cur_chroma_format_idc      = sps->chroma_format_idc;
    h->pixel_shift                = sps->bit_depth_luma > 8;
    h->chroma_format_idc          = sps->chroma_format_idc;
    h->bit_depth_luma             = sps->bit_depth_luma;

    ff_h264dsp_init(&h->h264dsp, sps->bit_depth_luma,
                    sps->chroma_format_idc);
    ff_h264chroma_init(&h->h264chroma, sps->bit_depth_chroma);
    ff_h264qpel_init(&h->h264qpel, sps->bit_depth_luma);
    ff_h264_pred_init(&h->hpc, h->avctx->codec_id, sps->bit_depth_luma,
                      sps->chroma_format_idc);
    ff_videodsp_init(&h->vdsp, sps->bit_depth_luma);

    if (!HAVE_THREADS || !(h->avctx->active_thread_type & FF_THREAD_SLICE)) {
        ret = ff_h264_slice_context_init(h, &h->slice_ctx[0]);
        if (ret < 0) {
            av_log(h->avctx, AV_LOG_ERROR, "context_init() failed.\n");
            goto fail;
        }
    } else {
        for (i = 0; i < h->nb_slice_ctx; i++) {
            H264SliceContext *sl = &h->slice_ctx[i];

            sl->h264               = h;
            sl->intra4x4_pred_mode = h->intra4x4_pred_mode + i * 8 * 2 * h->mb_stride;
            sl->mvd_table[0]       = h->mvd_table[0]       + i * 8 * 2 * h->mb_stride;
            sl->mvd_table[1]       = h->mvd_table[1]       + i * 8 * 2 * h->mb_stride;

            if ((ret = ff_h264_slice_context_init(h, sl)) < 0) {
                av_log(h->avctx, AV_LOG_ERROR, "context_init() failed.\n");
                goto fail;
            }
        }
    }

    h->context_initialized = 1;

    return 0;
fail:
    ff_h264_free_tables(h);
    h->context_initialized = 0;
    return ret;
}

static enum AVPixelFormat non_j_pixfmt(enum AVPixelFormat a)
{
    switch (a) {
    case AV_PIX_FMT_YUVJ420P: return AV_PIX_FMT_YUV420P;
    case AV_PIX_FMT_YUVJ422P: return AV_PIX_FMT_YUV422P;
    case AV_PIX_FMT_YUVJ444P: return AV_PIX_FMT_YUV444P;
    default:
        return a;
    }
}

static int h264_init_ps(H264Context *h, const H264SliceContext *sl, int first_slice)
{
    const SPS *sps;
    int needs_reinit = 0, must_reinit, ret;

    if (first_slice) {
        av_buffer_unref(&h->ps.pps_ref);
        h->ps.pps = NULL;
        h->ps.pps_ref = av_buffer_ref(h->ps.pps_list[sl->pps_id]);
        if (!h->ps.pps_ref)
            return AVERROR(ENOMEM);
        h->ps.pps = (const PPS*)h->ps.pps_ref->data;
    }

    if (h->ps.sps != (const SPS*)h->ps.sps_list[h->ps.pps->sps_id]->data) {
        av_buffer_unref(&h->ps.sps_ref);
        h->ps.sps = NULL;
        h->ps.sps_ref = av_buffer_ref(h->ps.sps_list[h->ps.pps->sps_id]);
        if (!h->ps.sps_ref)
            return AVERROR(ENOMEM);
        h->ps.sps = (const SPS*)h->ps.sps_ref->data;

        if (h->mb_width  != h->ps.sps->mb_width ||
            h->mb_height != h->ps.sps->mb_height * (2 - h->ps.sps->frame_mbs_only_flag) ||
            h->cur_bit_depth_luma    != h->ps.sps->bit_depth_luma ||
            h->cur_chroma_format_idc != h->ps.sps->chroma_format_idc
        )
            needs_reinit = 1;

        if (h->bit_depth_luma    != h->ps.sps->bit_depth_luma ||
            h->chroma_format_idc != h->ps.sps->chroma_format_idc)
            needs_reinit         = 1;
    }
    sps = h->ps.sps;

    must_reinit = (h->context_initialized &&
                    (   16*sps->mb_width != h->avctx->coded_width
                     || 16*sps->mb_height * (2 - sps->frame_mbs_only_flag) != h->avctx->coded_height
                     || h->cur_bit_depth_luma    != sps->bit_depth_luma
                     || h->cur_chroma_format_idc != sps->chroma_format_idc
                     || h->mb_width  != sps->mb_width
                     || h->mb_height != sps->mb_height * (2 - sps->frame_mbs_only_flag)
                    ));
    if (h->avctx->pix_fmt == AV_PIX_FMT_NONE
        || (non_j_pixfmt(h->avctx->pix_fmt) != non_j_pixfmt(get_pixel_format(h, 0))))
        must_reinit = 1;

    if (first_slice && av_cmp_q(sps->sar, h->avctx->sample_aspect_ratio))
        must_reinit = 1;

    if (!h->setup_finished) {
        h->avctx->profile = ff_h264_get_profile(sps);
        h->avctx->level   = sps->level_idc;
        h->avctx->refs    = sps->ref_frame_count;

        h->mb_width  = sps->mb_width;
        h->mb_height = sps->mb_height * (2 - sps->frame_mbs_only_flag);
        h->mb_num    = h->mb_width * h->mb_height;
        h->mb_stride = h->mb_width + 1;

        h->b_stride = h->mb_width * 4;

        h->chroma_y_shift = sps->chroma_format_idc <= 1; // 400 uses yuv420p

        h->width  = 16 * h->mb_width;
        h->height = 16 * h->mb_height;

        ret = init_dimensions(h);
        if (ret < 0)
            return ret;

        if (sps->video_signal_type_present_flag) {
            h->avctx->color_range = sps->full_range > 0 ? AVCOL_RANGE_JPEG
                                                        : AVCOL_RANGE_MPEG;
            if (sps->colour_description_present_flag) {
                if (h->avctx->colorspace != sps->colorspace)
                    needs_reinit = 1;
                h->avctx->color_primaries = sps->color_primaries;
                h->avctx->color_trc       = sps->color_trc;
                h->avctx->colorspace      = sps->colorspace;
            }
        }
    }

    if (!h->context_initialized || must_reinit || needs_reinit) {
        int flush_changes = h->context_initialized;
        h->context_initialized = 0;
        if (sl != h->slice_ctx) {
            av_log(h->avctx, AV_LOG_ERROR,
                   "changing width %d -> %d / height %d -> %d on "
                   "slice %d\n",
                   h->width, h->avctx->coded_width,
                   h->height, h->avctx->coded_height,
                   h->current_slice + 1);
            return AVERROR_INVALIDDATA;
        }

        av_assert1(first_slice);

        if (flush_changes)
            ff_h264_flush_change(h);

        if ((ret = get_pixel_format(h, 1)) < 0)
            return ret;
        h->avctx->pix_fmt = ret;

        av_log(h->avctx, AV_LOG_VERBOSE, "Reinit context to %dx%d, "
               "pix_fmt: %s\n", h->width, h->height, av_get_pix_fmt_name(h->avctx->pix_fmt));

        if ((ret = h264_slice_header_init(h)) < 0) {
            av_log(h->avctx, AV_LOG_ERROR,
                   "h264_slice_header_init() failed\n");
            return ret;
        }
    }

    return 0;
}

static int h264_export_frame_props(H264Context *h)
{
    const SPS *sps = h->ps.sps;
    H264Picture *cur = h->cur_pic_ptr;

    cur->f->interlaced_frame = 0;
    cur->f->repeat_pict      = 0;

    /* Signal interlacing information externally. */
    /* Prioritize picture timing SEI information over used
     * decoding process if it exists. */

    if (sps->pic_struct_present_flag) {
        H264SEIPictureTiming *pt = &h->sei.picture_timing;
        switch (pt->pic_struct) {
        case SEI_PIC_STRUCT_FRAME:
            break;
        case SEI_PIC_STRUCT_TOP_FIELD:
        case SEI_PIC_STRUCT_BOTTOM_FIELD:
            cur->f->interlaced_frame = 1;
            break;
        case SEI_PIC_STRUCT_TOP_BOTTOM:
        case SEI_PIC_STRUCT_BOTTOM_TOP:
            if (FIELD_OR_MBAFF_PICTURE(h))
                cur->f->interlaced_frame = 1;
            else
                // try to flag soft telecine progressive
                cur->f->interlaced_frame = h->prev_interlaced_frame;
            break;
        case SEI_PIC_STRUCT_TOP_BOTTOM_TOP:
        case SEI_PIC_STRUCT_BOTTOM_TOP_BOTTOM:
            /* Signal the possibility of telecined film externally
             * (pic_struct 5,6). From these hints, let the applications
             * decide if they apply deinterlacing. */
            cur->f->repeat_pict = 1;
            break;
        case SEI_PIC_STRUCT_FRAME_DOUBLING:
            cur->f->repeat_pict = 2;
            break;
        case SEI_PIC_STRUCT_FRAME_TRIPLING:
            cur->f->repeat_pict = 4;
            break;
        }

        if ((pt->ct_type & 3) &&
            pt->pic_struct <= SEI_PIC_STRUCT_BOTTOM_TOP)
            cur->f->interlaced_frame = (pt->ct_type & (1 << 1)) != 0;
    } else {
        /* Derive interlacing flag from used decoding process. */
        cur->f->interlaced_frame = FIELD_OR_MBAFF_PICTURE(h);
    }
    h->prev_interlaced_frame = cur->f->interlaced_frame;

    if (cur->field_poc[0] != cur->field_poc[1]) {
        /* Derive top_field_first from field pocs. */
        cur->f->top_field_first = cur->field_poc[0] < cur->field_poc[1];
    } else {
        if (sps->pic_struct_present_flag) {
            /* Use picture timing SEI information. Even if it is a
             * information of a past frame, better than nothing. */
            if (h->sei.picture_timing.pic_struct == SEI_PIC_STRUCT_TOP_BOTTOM ||
                h->sei.picture_timing.pic_struct == SEI_PIC_STRUCT_TOP_BOTTOM_TOP)
                cur->f->top_field_first = 1;
            else
                cur->f->top_field_first = 0;
        } else if (cur->f->interlaced_frame) {
            /* Default to top field first when pic_struct_present_flag
             * is not set but interlaced frame detected */
            cur->f->top_field_first = 1;
        } else {
            /* Most likely progressive */
            cur->f->top_field_first = 0;
        }
    }

    if (h->sei.frame_packing.present &&
        h->sei.frame_packing.frame_packing_arrangement_type <= 6 &&
        h->sei.frame_packing.content_interpretation_type > 0 &&
        h->sei.frame_packing.content_interpretation_type < 3) {
        H264SEIFramePacking *fp = &h->sei.frame_packing;
        AVStereo3D *stereo = av_stereo3d_create_side_data(cur->f);
        if (stereo) {
        switch (fp->frame_packing_arrangement_type) {
        case 0:
            stereo->type = AV_STEREO3D_CHECKERBOARD;
            break;
        case 1:
            stereo->type = AV_STEREO3D_COLUMNS;
            break;
        case 2:
            stereo->type = AV_STEREO3D_LINES;
            break;
        case 3:
            if (fp->quincunx_sampling_flag)
                stereo->type = AV_STEREO3D_SIDEBYSIDE_QUINCUNX;
            else
                stereo->type = AV_STEREO3D_SIDEBYSIDE;
            break;
        case 4:
            stereo->type = AV_STEREO3D_TOPBOTTOM;
            break;
        case 5:
            stereo->type = AV_STEREO3D_FRAMESEQUENCE;
            break;
        case 6:
            stereo->type = AV_STEREO3D_2D;
            break;
        }

        if (fp->content_interpretation_type == 2)
            stereo->flags = AV_STEREO3D_FLAG_INVERT;
        }
    }

    if (h->sei.display_orientation.present &&
        (h->sei.display_orientation.anticlockwise_rotation ||
         h->sei.display_orientation.hflip ||
         h->sei.display_orientation.vflip)) {
        H264SEIDisplayOrientation *o = &h->sei.display_orientation;
        double angle = o->anticlockwise_rotation * 360 / (double) (1 << 16);
        AVFrameSideData *rotation = av_frame_new_side_data(cur->f,
                                                           AV_FRAME_DATA_DISPLAYMATRIX,
                                                           sizeof(int32_t) * 9);
        if (rotation) {
            av_display_rotation_set((int32_t *)rotation->data, angle);
            av_display_matrix_flip((int32_t *)rotation->data,
                                   o->hflip, o->vflip);
        }
    }

    if (h->sei.afd.present) {
        AVFrameSideData *sd = av_frame_new_side_data(cur->f, AV_FRAME_DATA_AFD,
                                                     sizeof(uint8_t));

        if (sd) {
            *sd->data = h->sei.afd.active_format_description;
            h->sei.afd.present = 0;
        }
    }

    if (h->sei.a53_caption.a53_caption) {
        H264SEIA53Caption *a53 = &h->sei.a53_caption;
        AVFrameSideData *sd = av_frame_new_side_data(cur->f,
                                                     AV_FRAME_DATA_A53_CC,
                                                     a53->a53_caption_size);
        if (sd)
            memcpy(sd->data, a53->a53_caption, a53->a53_caption_size);
        av_freep(&a53->a53_caption);
        a53->a53_caption_size = 0;
        h->avctx->properties |= FF_CODEC_PROPERTY_CLOSED_CAPTIONS;
    }

    return 0;
}

/* This function is called right after decoding the slice header for a first
 * slice in a field (or a frame). It decides whether we are decoding a new frame
 * or a second field in a pair and does the necessary setup.
 */
static int h264_field_start(H264Context *h, const H264SliceContext *sl,
                            const H2645NAL *nal, int first_slice)
{
    int i;
    const SPS *sps;

    int last_pic_structure, last_pic_droppable, ret;

    ret = h264_init_ps(h, sl, first_slice);
    if (ret < 0)
        return ret;

    sps = h->ps.sps;

    last_pic_droppable   = h->droppable;
    last_pic_structure   = h->picture_structure;
    h->droppable         = (nal->ref_idc == 0);
    h->picture_structure = sl->picture_structure;

    h->poc.frame_num        = sl->frame_num;
    h->poc.poc_lsb          = sl->poc_lsb;
    h->poc.delta_poc_bottom = sl->delta_poc_bottom;
    h->poc.delta_poc[0]     = sl->delta_poc[0];
    h->poc.delta_poc[1]     = sl->delta_poc[1];

    /* Shorten frame num gaps so we don't have to allocate reference
     * frames just to throw them away */
    if (h->poc.frame_num != h->poc.prev_frame_num) {
        int unwrap_prev_frame_num = h->poc.prev_frame_num;
        int max_frame_num         = 1 << sps->log2_max_frame_num;

        if (unwrap_prev_frame_num > h->poc.frame_num)
            unwrap_prev_frame_num -= max_frame_num;

        if ((h->poc.frame_num - unwrap_prev_frame_num) > sps->ref_frame_count) {
            unwrap_prev_frame_num = (h->poc.frame_num - sps->ref_frame_count) - 1;
            if (unwrap_prev_frame_num < 0)
                unwrap_prev_frame_num += max_frame_num;

            h->poc.prev_frame_num = unwrap_prev_frame_num;
        }
    }

    /* See if we have a decoded first field looking for a pair...
     * Here, we're using that to see if we should mark previously
     * decode frames as "finished".
     * We have to do that before the "dummy" in-between frame allocation,
     * since that can modify h->cur_pic_ptr. */
    if (h->first_field) {
        av_assert0(h->cur_pic_ptr);
        av_assert0(h->cur_pic_ptr->f->buf[0]);
        assert(h->cur_pic_ptr->reference != DELAYED_PIC_REF);

        /* Mark old field/frame as completed */
        if (h->cur_pic_ptr->tf.owner == h->avctx) {
            ff_thread_report_progress(&h->cur_pic_ptr->tf, INT_MAX,
                                      last_pic_structure == PICT_BOTTOM_FIELD);
        }

        /* figure out if we have a complementary field pair */
        if (!FIELD_PICTURE(h) || h->picture_structure == last_pic_structure) {
            /* Previous field is unmatched. Don't display it, but let it
             * remain for reference if marked as such. */
            if (last_pic_structure != PICT_FRAME) {
                ff_thread_report_progress(&h->cur_pic_ptr->tf, INT_MAX,
                                          last_pic_structure == PICT_TOP_FIELD);
            }
        } else {
            if (h->cur_pic_ptr->frame_num != h->poc.frame_num) {
                /* This and previous field were reference, but had
                 * different frame_nums. Consider this field first in
                 * pair. Throw away previous field except for reference
                 * purposes. */
                if (last_pic_structure != PICT_FRAME) {
                    ff_thread_report_progress(&h->cur_pic_ptr->tf, INT_MAX,
                                              last_pic_structure == PICT_TOP_FIELD);
                }
            } else {
                /* Second field in complementary pair */
                if (!((last_pic_structure   == PICT_TOP_FIELD &&
                       h->picture_structure == PICT_BOTTOM_FIELD) ||
                      (last_pic_structure   == PICT_BOTTOM_FIELD &&
                       h->picture_structure == PICT_TOP_FIELD))) {
                    av_log(h->avctx, AV_LOG_ERROR,
                           "Invalid field mode combination %d/%d\n",
                           last_pic_structure, h->picture_structure);
                    h->picture_structure = last_pic_structure;
                    h->droppable         = last_pic_droppable;
                    return AVERROR_INVALIDDATA;
                } else if (last_pic_droppable != h->droppable) {
                    avpriv_request_sample(h->avctx,
                                          "Found reference and non-reference fields in the same frame, which");
                    h->picture_structure = last_pic_structure;
                    h->droppable         = last_pic_droppable;
                    return AVERROR_PATCHWELCOME;
                }
            }
        }
    }

    while (h->poc.frame_num != h->poc.prev_frame_num && !h->first_field &&
           h->poc.frame_num != (h->poc.prev_frame_num + 1) % (1 << sps->log2_max_frame_num)) {
        H264Picture *prev = h->short_ref_count ? h->short_ref[0] : NULL;
        av_log(h->avctx, AV_LOG_DEBUG, "Frame num gap %d %d\n",
               h->poc.frame_num, h->poc.prev_frame_num);
        if (!sps->gaps_in_frame_num_allowed_flag)
            for(i=0; i<FF_ARRAY_ELEMS(h->last_pocs); i++)
                h->last_pocs[i] = INT_MIN;
        ret = h264_frame_start(h);
        if (ret < 0) {
            h->first_field = 0;
            return ret;
        }

        h->poc.prev_frame_num++;
        h->poc.prev_frame_num        %= 1 << sps->log2_max_frame_num;
        h->cur_pic_ptr->frame_num = h->poc.prev_frame_num;
        h->cur_pic_ptr->invalid_gap = !sps->gaps_in_frame_num_allowed_flag;
        ff_thread_report_progress(&h->cur_pic_ptr->tf, INT_MAX, 0);
        ff_thread_report_progress(&h->cur_pic_ptr->tf, INT_MAX, 1);

        h->explicit_ref_marking = 0;
        ret = ff_h264_execute_ref_pic_marking(h);
        if (ret < 0 && (h->avctx->err_recognition & AV_EF_EXPLODE))
            return ret;
        /* Error concealment: If a ref is missing, copy the previous ref
         * in its place.
         * FIXME: Avoiding a memcpy would be nice, but ref handling makes
         * many assumptions about there being no actual duplicates.
         * FIXME: This does not copy padding for out-of-frame motion
         * vectors.  Given we are concealing a lost frame, this probably
         * is not noticeable by comparison, but it should be fixed. */
        if (h->short_ref_count) {
            if (prev &&
                h->short_ref[0]->f->width == prev->f->width &&
                h->short_ref[0]->f->height == prev->f->height &&
                h->short_ref[0]->f->format == prev->f->format) {
                av_image_copy(h->short_ref[0]->f->data,
                              h->short_ref[0]->f->linesize,
                              (const uint8_t **)prev->f->data,
                              prev->f->linesize,
                              prev->f->format,
                              prev->f->width,
                              prev->f->height);
                h->short_ref[0]->poc = prev->poc + 2;
            }
            h->short_ref[0]->frame_num = h->poc.prev_frame_num;
        }
    }

    /* See if we have a decoded first field looking for a pair...
     * We're using that to see whether to continue decoding in that
     * frame, or to allocate a new one. */
    if (h->first_field) {
        av_assert0(h->cur_pic_ptr);
        av_assert0(h->cur_pic_ptr->f->buf[0]);
        assert(h->cur_pic_ptr->reference != DELAYED_PIC_REF);

        /* figure out if we have a complementary field pair */
        if (!FIELD_PICTURE(h) || h->picture_structure == last_pic_structure) {
            /* Previous field is unmatched. Don't display it, but let it
             * remain for reference if marked as such. */
            h->missing_fields ++;
            h->cur_pic_ptr = NULL;
            h->first_field = FIELD_PICTURE(h);
        } else {
            h->missing_fields = 0;
            if (h->cur_pic_ptr->frame_num != h->poc.frame_num) {
                ff_thread_report_progress(&h->cur_pic_ptr->tf, INT_MAX,
                                          h->picture_structure==PICT_BOTTOM_FIELD);
                /* This and the previous field had different frame_nums.
                 * Consider this field first in pair. Throw away previous
                 * one except for reference purposes. */
                h->first_field = 1;
                h->cur_pic_ptr = NULL;
            } else {
                /* Second field in complementary pair */
                h->first_field = 0;
            }
        }
    } else {
        /* Frame or first field in a potentially complementary pair */
        h->first_field = FIELD_PICTURE(h);
    }

    if (!FIELD_PICTURE(h) || h->first_field) {
        if (h264_frame_start(h) < 0) {
            h->first_field = 0;
            return AVERROR_INVALIDDATA;
        }
    } else {
        release_unused_pictures(h, 0);
    }
    /* Some macroblocks can be accessed before they're available in case
    * of lost slices, MBAFF or threading. */
    if (FIELD_PICTURE(h)) {
        for(i = (h->picture_structure == PICT_BOTTOM_FIELD); i<h->mb_height; i++)
            memset(h->slice_table + i*h->mb_stride, -1, (h->mb_stride - (i+1==h->mb_height)) * sizeof(*h->slice_table));
    } else {
        memset(h->slice_table, -1,
            (h->mb_height * h->mb_stride - 1) * sizeof(*h->slice_table));
    }

    ff_h264_init_poc(h->cur_pic_ptr->field_poc, &h->cur_pic_ptr->poc,
                     h->ps.sps, &h->poc, h->picture_structure, nal->ref_idc);

    memcpy(h->mmco, sl->mmco, sl->nb_mmco * sizeof(*h->mmco));
    h->nb_mmco = sl->nb_mmco;
    h->explicit_ref_marking = sl->explicit_ref_marking;

    h->picture_idr = nal->type == H264_NAL_IDR_SLICE;

    /* Set the frame properties/side data. Only done for the second field in
     * field coded frames, since some SEI information is present for each field
     * and is merged by the SEI parsing code. */
    if (!FIELD_PICTURE(h) || !h->first_field) {
        ret = h264_export_frame_props(h);
        if (ret < 0)
            return ret;
    }

    return 0;
}

static int h264_slice_header_parse(const H264Context *h, H264SliceContext *sl,
                                   const H2645NAL *nal)
{
    const SPS *sps;
    const PPS *pps;
    int ret;
    unsigned int slice_type, tmp, i;
    int field_pic_flag, bottom_field_flag;
    int first_slice = sl == h->slice_ctx && !h->current_slice;
    int picture_structure;

    if (first_slice)
        av_assert0(!h->setup_finished);

    sl->first_mb_addr = get_ue_golomb_long(&sl->gb);

    slice_type = get_ue_golomb_31(&sl->gb);
    if (slice_type > 9) {
        av_log(h->avctx, AV_LOG_ERROR,
               "slice type %d too large at %d\n",
               slice_type, sl->first_mb_addr);
        return AVERROR_INVALIDDATA;
    }
    if (slice_type > 4) {
        slice_type -= 5;
        sl->slice_type_fixed = 1;
    } else
        sl->slice_type_fixed = 0;

    slice_type         = ff_h264_golomb_to_pict_type[slice_type];
    sl->slice_type     = slice_type;
    sl->slice_type_nos = slice_type & 3;

    if (nal->type  == H264_NAL_IDR_SLICE &&
        sl->slice_type_nos != AV_PICTURE_TYPE_I) {
        av_log(h->avctx, AV_LOG_ERROR, "A non-intra slice in an IDR NAL unit.\n");
        return AVERROR_INVALIDDATA;
    }

    sl->pps_id = get_ue_golomb(&sl->gb);
    if (sl->pps_id >= MAX_PPS_COUNT) {
        av_log(h->avctx, AV_LOG_ERROR, "pps_id %u out of range\n", sl->pps_id);
        return AVERROR_INVALIDDATA;
    }
    if (!h->ps.pps_list[sl->pps_id]) {
        av_log(h->avctx, AV_LOG_ERROR,
               "non-existing PPS %u referenced\n",
               sl->pps_id);
        return AVERROR_INVALIDDATA;
    }
    pps = (const PPS*)h->ps.pps_list[sl->pps_id]->data;

    if (!h->ps.sps_list[pps->sps_id]) {
        av_log(h->avctx, AV_LOG_ERROR,
               "non-existing SPS %u referenced\n", pps->sps_id);
        return AVERROR_INVALIDDATA;
    }
    sps = (const SPS*)h->ps.sps_list[pps->sps_id]->data;

    sl->frame_num = get_bits(&sl->gb, sps->log2_max_frame_num);
    if (!first_slice) {
        if (h->poc.frame_num != sl->frame_num) {
            av_log(h->avctx, AV_LOG_ERROR, "Frame num change from %d to %d\n",
                   h->poc.frame_num, sl->frame_num);
            return AVERROR_INVALIDDATA;
        }
    }

    sl->mb_mbaff       = 0;

    if (sps->frame_mbs_only_flag) {
        picture_structure = PICT_FRAME;
    } else {
        if (!sps->direct_8x8_inference_flag && slice_type == AV_PICTURE_TYPE_B) {
            av_log(h->avctx, AV_LOG_ERROR, "This stream was generated by a broken encoder, invalid 8x8 inference\n");
            return -1;
        }
        field_pic_flag = get_bits1(&sl->gb);
        if (field_pic_flag) {
            bottom_field_flag = get_bits1(&sl->gb);
            picture_structure = PICT_TOP_FIELD + bottom_field_flag;
        } else {
            picture_structure = PICT_FRAME;
        }
    }
    sl->picture_structure      = picture_structure;
    sl->mb_field_decoding_flag = picture_structure != PICT_FRAME;

    if (picture_structure == PICT_FRAME) {
        sl->curr_pic_num = sl->frame_num;
        sl->max_pic_num  = 1 << sps->log2_max_frame_num;
    } else {
        sl->curr_pic_num = 2 * sl->frame_num + 1;
        sl->max_pic_num  = 1 << (sps->log2_max_frame_num + 1);
    }

    if (nal->type == H264_NAL_IDR_SLICE)
        get_ue_golomb_long(&sl->gb); /* idr_pic_id */

    if (sps->poc_type == 0) {
        sl->poc_lsb = get_bits(&sl->gb, sps->log2_max_poc_lsb);

        if (pps->pic_order_present == 1 && picture_structure == PICT_FRAME)
            sl->delta_poc_bottom = get_se_golomb(&sl->gb);
    }

    if (sps->poc_type == 1 && !sps->delta_pic_order_always_zero_flag) {
        sl->delta_poc[0] = get_se_golomb(&sl->gb);

        if (pps->pic_order_present == 1 && picture_structure == PICT_FRAME)
            sl->delta_poc[1] = get_se_golomb(&sl->gb);
    }

    if (pps->redundant_pic_cnt_present)
        sl->redundant_pic_count = get_ue_golomb(&sl->gb);

    if (sl->slice_type_nos == AV_PICTURE_TYPE_B)
        sl->direct_spatial_mv_pred = get_bits1(&sl->gb);

    ret = ff_h264_parse_ref_count(&sl->list_count, sl->ref_count,
                                  &sl->gb, pps, sl->slice_type_nos,
                                  picture_structure, h->avctx);
    if (ret < 0)
        return ret;

    if (sl->slice_type_nos != AV_PICTURE_TYPE_I) {
       ret = ff_h264_decode_ref_pic_list_reordering(sl, h->avctx);
       if (ret < 0) {
           sl->ref_count[1] = sl->ref_count[0] = 0;
           return ret;
       }
    }

    sl->pwt.use_weight = 0;
    for (i = 0; i < 2; i++) {
        sl->pwt.luma_weight_flag[i]   = 0;
        sl->pwt.chroma_weight_flag[i] = 0;
    }
    if ((pps->weighted_pred && sl->slice_type_nos == AV_PICTURE_TYPE_P) ||
        (pps->weighted_bipred_idc == 1 &&
         sl->slice_type_nos == AV_PICTURE_TYPE_B))
        ff_h264_pred_weight_table(&sl->gb, sps, sl->ref_count,
                                  sl->slice_type_nos, &sl->pwt, h->avctx);

    sl->explicit_ref_marking = 0;
    if (nal->ref_idc) {
        ret = ff_h264_decode_ref_pic_marking(sl, &sl->gb, nal, h->avctx);
        if (ret < 0 && (h->avctx->err_recognition & AV_EF_EXPLODE))
            return AVERROR_INVALIDDATA;
    }

    if (sl->slice_type_nos != AV_PICTURE_TYPE_I && pps->cabac) {
        tmp = get_ue_golomb_31(&sl->gb);
        if (tmp > 2) {
            av_log(h->avctx, AV_LOG_ERROR, "cabac_init_idc %u overflow\n", tmp);
            return AVERROR_INVALIDDATA;
        }
        sl->cabac_init_idc = tmp;
    }

    sl->last_qscale_diff = 0;
    tmp = pps->init_qp + get_se_golomb(&sl->gb);
    if (tmp > 51 + 6 * (sps->bit_depth_luma - 8)) {
        av_log(h->avctx, AV_LOG_ERROR, "QP %u out of range\n", tmp);
        return AVERROR_INVALIDDATA;
    }
    sl->qscale       = tmp;
    sl->chroma_qp[0] = get_chroma_qp(pps, 0, sl->qscale);
    sl->chroma_qp[1] = get_chroma_qp(pps, 1, sl->qscale);
    // FIXME qscale / qp ... stuff
    if (sl->slice_type == AV_PICTURE_TYPE_SP)
        get_bits1(&sl->gb); /* sp_for_switch_flag */
    if (sl->slice_type == AV_PICTURE_TYPE_SP ||
        sl->slice_type == AV_PICTURE_TYPE_SI)
        get_se_golomb(&sl->gb); /* slice_qs_delta */

    sl->deblocking_filter     = 1;
    sl->slice_alpha_c0_offset = 0;
    sl->slice_beta_offset     = 0;
    if (pps->deblocking_filter_parameters_present) {
        tmp = get_ue_golomb_31(&sl->gb);
        if (tmp > 2) {
            av_log(h->avctx, AV_LOG_ERROR,
                   "deblocking_filter_idc %u out of range\n", tmp);
            return AVERROR_INVALIDDATA;
        }
        sl->deblocking_filter = tmp;
        if (sl->deblocking_filter < 2)
            sl->deblocking_filter ^= 1;  // 1<->0

        if (sl->deblocking_filter) {
            sl->slice_alpha_c0_offset = get_se_golomb(&sl->gb) * 2;
            sl->slice_beta_offset     = get_se_golomb(&sl->gb) * 2;
            if (sl->slice_alpha_c0_offset >  12 ||
                sl->slice_alpha_c0_offset < -12 ||
                sl->slice_beta_offset >  12     ||
                sl->slice_beta_offset < -12) {
                av_log(h->avctx, AV_LOG_ERROR,
                       "deblocking filter parameters %d %d out of range\n",
                       sl->slice_alpha_c0_offset, sl->slice_beta_offset);
                return AVERROR_INVALIDDATA;
            }
        }
    }

    return 0;
}

/**
 * Decode a slice header.
 * This will (re)initialize the decoder and call h264_frame_start() as needed.
 *
 * @param h h264context
 *
 * @return 0 if okay, <0 if an error occurred
 */
int ff_h264_decode_slice_header(H264Context *h, H264SliceContext *sl,
                                const H2645NAL *nal)
{
    int i, j, ret = 0;
    int first_slice = sl == h->slice_ctx && !h->current_slice;

    ret = h264_slice_header_parse(h, sl, nal);
    if (ret < 0)
        return ret;

    if (sl->first_mb_addr == 0 || !h->current_slice) {
        if (h->setup_finished) {
            av_log(h->avctx, AV_LOG_ERROR, "Too many fields\n");
            return AVERROR_INVALIDDATA;
        }
    }

    if (sl->first_mb_addr == 0) { // FIXME better field boundary detection
        if (h->current_slice) {
            if (h->max_contexts > 1) {
                if (!h->single_decode_warning) {
                    av_log(h->avctx, AV_LOG_WARNING, "Cannot decode multiple access units as slice threads\n");
                    h->single_decode_warning = 1;
                }
                h->max_contexts = 1;
                return SLICE_SINGLETHREAD;
            }

            if (h->cur_pic_ptr && FIELD_PICTURE(h) && h->first_field) {
                ret = ff_h264_field_end(h, h->slice_ctx, 1);
                h->current_slice = 0;
                if (ret < 0)
                    return ret;
            } else if (h->cur_pic_ptr && !FIELD_PICTURE(h) && !h->first_field && h->nal_unit_type  == H264_NAL_IDR_SLICE) {
                av_log(h, AV_LOG_WARNING, "Broken frame packetizing\n");
                ret = ff_h264_field_end(h, h->slice_ctx, 1);
                h->current_slice = 0;
                ff_thread_report_progress(&h->cur_pic_ptr->tf, INT_MAX, 0);
                ff_thread_report_progress(&h->cur_pic_ptr->tf, INT_MAX, 1);
                h->cur_pic_ptr = NULL;
                if (ret < 0)
                    return ret;
            } else
                return AVERROR_INVALIDDATA;
        }

        if (!h->first_field) {
            if (h->cur_pic_ptr && !h->droppable) {
                ff_thread_report_progress(&h->cur_pic_ptr->tf, INT_MAX,
                                          h->picture_structure == PICT_BOTTOM_FIELD);
            }
            h->cur_pic_ptr = NULL;
        }
    }

    if (!h->current_slice)
        av_assert0(sl == h->slice_ctx);

    if (h->current_slice == 0 && !h->first_field) {
        if (
            (h->avctx->skip_frame >= AVDISCARD_NONREF && !h->nal_ref_idc) ||
            (h->avctx->skip_frame >= AVDISCARD_BIDIR  && sl->slice_type_nos == AV_PICTURE_TYPE_B) ||
            (h->avctx->skip_frame >= AVDISCARD_NONINTRA && sl->slice_type_nos != AV_PICTURE_TYPE_I) ||
            (h->avctx->skip_frame >= AVDISCARD_NONKEY && h->nal_unit_type != H264_NAL_IDR_SLICE && h->sei.recovery_point.recovery_frame_cnt < 0) ||
            h->avctx->skip_frame >= AVDISCARD_ALL) {
            return SLICE_SKIPED;
        }
    }

    if (!first_slice) {
        const PPS *pps = (const PPS*)h->ps.pps_list[sl->pps_id]->data;

        if (h->ps.pps->sps_id != pps->sps_id ||
            h->ps.pps->transform_8x8_mode != pps->transform_8x8_mode /*||
            (h->setup_finished && h->ps.pps != pps)*/) {
            av_log(h->avctx, AV_LOG_ERROR, "PPS changed between slices\n");
            return AVERROR_INVALIDDATA;
        }
        if (h->ps.sps != (const SPS*)h->ps.sps_list[h->ps.pps->sps_id]->data) {
            av_log(h->avctx, AV_LOG_ERROR,
               "SPS changed in the middle of the frame\n");
            return AVERROR_INVALIDDATA;
        }
    }

    if (h->current_slice == 0) {
        ret = h264_field_start(h, sl, nal, first_slice);
        if (ret < 0)
            return ret;
    } else {
        if (h->picture_structure != sl->picture_structure ||
            h->droppable         != (nal->ref_idc == 0)) {
            av_log(h->avctx, AV_LOG_ERROR,
                   "Changing field mode (%d -> %d) between slices is not allowed\n",
                   h->picture_structure, sl->picture_structure);
            return AVERROR_INVALIDDATA;
        } else if (!h->cur_pic_ptr) {
            av_log(h->avctx, AV_LOG_ERROR,
                   "unset cur_pic_ptr on slice %d\n",
                   h->current_slice + 1);
            return AVERROR_INVALIDDATA;
        }
    }

<<<<<<< HEAD
    av_assert1(h->mb_num == h->mb_width * h->mb_height);
=======
    if (h->picture_idr && nal->type != H264_NAL_IDR_SLICE) {
        av_log(h->avctx, AV_LOG_ERROR, "Invalid mix of IDR and non-IDR slices\n");
        return AVERROR_INVALIDDATA;
    }

    assert(h->mb_num == h->mb_width * h->mb_height);
>>>>>>> d1d76780
    if (sl->first_mb_addr << FIELD_OR_MBAFF_PICTURE(h) >= h->mb_num ||
        sl->first_mb_addr >= h->mb_num) {
        av_log(h->avctx, AV_LOG_ERROR, "first_mb_in_slice overflow\n");
        return AVERROR_INVALIDDATA;
    }
    sl->resync_mb_x = sl->mb_x =  sl->first_mb_addr % h->mb_width;
    sl->resync_mb_y = sl->mb_y = (sl->first_mb_addr / h->mb_width) <<
                                 FIELD_OR_MBAFF_PICTURE(h);
    if (h->picture_structure == PICT_BOTTOM_FIELD)
        sl->resync_mb_y = sl->mb_y = sl->mb_y + 1;
    av_assert1(sl->mb_y < h->mb_height);

    ret = ff_h264_build_ref_list(h, sl);
    if (ret < 0)
        return ret;

    if (h->ps.pps->weighted_bipred_idc == 2 &&
        sl->slice_type_nos == AV_PICTURE_TYPE_B) {
        implicit_weight_table(h, sl, -1);
        if (FRAME_MBAFF(h)) {
            implicit_weight_table(h, sl, 0);
            implicit_weight_table(h, sl, 1);
        }
    }

    if (sl->slice_type_nos == AV_PICTURE_TYPE_B && !sl->direct_spatial_mv_pred)
        ff_h264_direct_dist_scale_factor(h, sl);
    ff_h264_direct_ref_list_init(h, sl);

    if (h->avctx->skip_loop_filter >= AVDISCARD_ALL ||
        (h->avctx->skip_loop_filter >= AVDISCARD_NONKEY &&
         h->nal_unit_type != H264_NAL_IDR_SLICE) ||
        (h->avctx->skip_loop_filter >= AVDISCARD_NONINTRA &&
         sl->slice_type_nos != AV_PICTURE_TYPE_I) ||
        (h->avctx->skip_loop_filter >= AVDISCARD_BIDIR  &&
         sl->slice_type_nos == AV_PICTURE_TYPE_B) ||
        (h->avctx->skip_loop_filter >= AVDISCARD_NONREF &&
         nal->ref_idc == 0))
        sl->deblocking_filter = 0;

    if (sl->deblocking_filter == 1 && h->max_contexts > 1) {
        if (h->avctx->flags2 & AV_CODEC_FLAG2_FAST) {
            /* Cheat slightly for speed:
             * Do not bother to deblock across slices. */
            sl->deblocking_filter = 2;
        } else {
            h->postpone_filter = 1;
        }
    }
    sl->qp_thresh = 15 -
                   FFMIN(sl->slice_alpha_c0_offset, sl->slice_beta_offset) -
                   FFMAX3(0,
                          h->ps.pps->chroma_qp_index_offset[0],
                          h->ps.pps->chroma_qp_index_offset[1]) +
                   6 * (h->ps.sps->bit_depth_luma - 8);

    sl->slice_num       = ++h->current_slice;

    if (sl->slice_num)
        h->slice_row[(sl->slice_num-1)&(MAX_SLICES-1)]= sl->resync_mb_y;
    if (   h->slice_row[sl->slice_num&(MAX_SLICES-1)] + 3 >= sl->resync_mb_y
        && h->slice_row[sl->slice_num&(MAX_SLICES-1)] <= sl->resync_mb_y
        && sl->slice_num >= MAX_SLICES) {
        //in case of ASO this check needs to be updated depending on how we decide to assign slice numbers in this case
        av_log(h->avctx, AV_LOG_WARNING, "Possibly too many slices (%d >= %d), increase MAX_SLICES and recompile if there are artifacts\n", sl->slice_num, MAX_SLICES);
    }

    for (j = 0; j < 2; j++) {
        int id_list[16];
        int *ref2frm = h->ref2frm[sl->slice_num & (MAX_SLICES - 1)][j];
        for (i = 0; i < 16; i++) {
            id_list[i] = 60;
            if (j < sl->list_count && i < sl->ref_count[j] &&
                sl->ref_list[j][i].parent->f->buf[0]) {
                int k;
                AVBuffer *buf = sl->ref_list[j][i].parent->f->buf[0]->buffer;
                for (k = 0; k < h->short_ref_count; k++)
                    if (h->short_ref[k]->f->buf[0]->buffer == buf) {
                        id_list[i] = k;
                        break;
                    }
                for (k = 0; k < h->long_ref_count; k++)
                    if (h->long_ref[k] && h->long_ref[k]->f->buf[0]->buffer == buf) {
                        id_list[i] = h->short_ref_count + k;
                        break;
                    }
            }
        }

        ref2frm[0] =
        ref2frm[1] = -1;
        for (i = 0; i < 16; i++)
            ref2frm[i + 2] = 4 * id_list[i] + (sl->ref_list[j][i].reference & 3);
        ref2frm[18 + 0] =
        ref2frm[18 + 1] = -1;
        for (i = 16; i < 48; i++)
            ref2frm[i + 4] = 4 * id_list[(i - 16) >> 1] +
                             (sl->ref_list[j][i].reference & 3);
    }

    if (h->avctx->debug & FF_DEBUG_PICT_INFO) {
        av_log(h->avctx, AV_LOG_DEBUG,
               "slice:%d %s mb:%d %c%s%s frame:%d poc:%d/%d ref:%d/%d qp:%d loop:%d:%d:%d weight:%d%s %s\n",
               sl->slice_num,
               (h->picture_structure == PICT_FRAME ? "F" : h->picture_structure == PICT_TOP_FIELD ? "T" : "B"),
               sl->mb_y * h->mb_width + sl->mb_x,
               av_get_picture_type_char(sl->slice_type),
               sl->slice_type_fixed ? " fix" : "",
               nal->type == H264_NAL_IDR_SLICE ? " IDR" : "",
               h->poc.frame_num,
               h->cur_pic_ptr->field_poc[0],
               h->cur_pic_ptr->field_poc[1],
               sl->ref_count[0], sl->ref_count[1],
               sl->qscale,
               sl->deblocking_filter,
               sl->slice_alpha_c0_offset, sl->slice_beta_offset,
               sl->pwt.use_weight,
               sl->pwt.use_weight == 1 && sl->pwt.use_weight_chroma ? "c" : "",
               sl->slice_type == AV_PICTURE_TYPE_B ? (sl->direct_spatial_mv_pred ? "SPAT" : "TEMP") : "");
    }

    return 0;
}

int ff_h264_get_slice_type(const H264SliceContext *sl)
{
    switch (sl->slice_type) {
    case AV_PICTURE_TYPE_P:
        return 0;
    case AV_PICTURE_TYPE_B:
        return 1;
    case AV_PICTURE_TYPE_I:
        return 2;
    case AV_PICTURE_TYPE_SP:
        return 3;
    case AV_PICTURE_TYPE_SI:
        return 4;
    default:
        return AVERROR_INVALIDDATA;
    }
}

static av_always_inline void fill_filter_caches_inter(const H264Context *h,
                                                      H264SliceContext *sl,
                                                      int mb_type, int top_xy,
                                                      int left_xy[LEFT_MBS],
                                                      int top_type,
                                                      int left_type[LEFT_MBS],
                                                      int mb_xy, int list)
{
    int b_stride = h->b_stride;
    int16_t(*mv_dst)[2] = &sl->mv_cache[list][scan8[0]];
    int8_t *ref_cache   = &sl->ref_cache[list][scan8[0]];
    if (IS_INTER(mb_type) || IS_DIRECT(mb_type)) {
        if (USES_LIST(top_type, list)) {
            const int b_xy  = h->mb2b_xy[top_xy] + 3 * b_stride;
            const int b8_xy = 4 * top_xy + 2;
            const int *ref2frm = &h->ref2frm[h->slice_table[top_xy] & (MAX_SLICES - 1)][list][(MB_MBAFF(sl) ? 20 : 2)];
            AV_COPY128(mv_dst - 1 * 8, h->cur_pic.motion_val[list][b_xy + 0]);
            ref_cache[0 - 1 * 8] =
            ref_cache[1 - 1 * 8] = ref2frm[h->cur_pic.ref_index[list][b8_xy + 0]];
            ref_cache[2 - 1 * 8] =
            ref_cache[3 - 1 * 8] = ref2frm[h->cur_pic.ref_index[list][b8_xy + 1]];
        } else {
            AV_ZERO128(mv_dst - 1 * 8);
            AV_WN32A(&ref_cache[0 - 1 * 8], ((LIST_NOT_USED) & 0xFF) * 0x01010101u);
        }

        if (!IS_INTERLACED(mb_type ^ left_type[LTOP])) {
            if (USES_LIST(left_type[LTOP], list)) {
                const int b_xy  = h->mb2b_xy[left_xy[LTOP]] + 3;
                const int b8_xy = 4 * left_xy[LTOP] + 1;
                const int *ref2frm = &h->ref2frm[h->slice_table[left_xy[LTOP]] & (MAX_SLICES - 1)][list][(MB_MBAFF(sl) ? 20 : 2)];
                AV_COPY32(mv_dst - 1 +  0, h->cur_pic.motion_val[list][b_xy + b_stride * 0]);
                AV_COPY32(mv_dst - 1 +  8, h->cur_pic.motion_val[list][b_xy + b_stride * 1]);
                AV_COPY32(mv_dst - 1 + 16, h->cur_pic.motion_val[list][b_xy + b_stride * 2]);
                AV_COPY32(mv_dst - 1 + 24, h->cur_pic.motion_val[list][b_xy + b_stride * 3]);
                ref_cache[-1 +  0] =
                ref_cache[-1 +  8] = ref2frm[h->cur_pic.ref_index[list][b8_xy + 2 * 0]];
                ref_cache[-1 + 16] =
                ref_cache[-1 + 24] = ref2frm[h->cur_pic.ref_index[list][b8_xy + 2 * 1]];
            } else {
                AV_ZERO32(mv_dst - 1 +  0);
                AV_ZERO32(mv_dst - 1 +  8);
                AV_ZERO32(mv_dst - 1 + 16);
                AV_ZERO32(mv_dst - 1 + 24);
                ref_cache[-1 +  0] =
                ref_cache[-1 +  8] =
                ref_cache[-1 + 16] =
                ref_cache[-1 + 24] = LIST_NOT_USED;
            }
        }
    }

    if (!USES_LIST(mb_type, list)) {
        fill_rectangle(mv_dst, 4, 4, 8, pack16to32(0, 0), 4);
        AV_WN32A(&ref_cache[0 * 8], ((LIST_NOT_USED) & 0xFF) * 0x01010101u);
        AV_WN32A(&ref_cache[1 * 8], ((LIST_NOT_USED) & 0xFF) * 0x01010101u);
        AV_WN32A(&ref_cache[2 * 8], ((LIST_NOT_USED) & 0xFF) * 0x01010101u);
        AV_WN32A(&ref_cache[3 * 8], ((LIST_NOT_USED) & 0xFF) * 0x01010101u);
        return;
    }

    {
        int8_t *ref = &h->cur_pic.ref_index[list][4 * mb_xy];
        const int *ref2frm = &h->ref2frm[sl->slice_num & (MAX_SLICES - 1)][list][(MB_MBAFF(sl) ? 20 : 2)];
        uint32_t ref01 = (pack16to32(ref2frm[ref[0]], ref2frm[ref[1]]) & 0x00FF00FF) * 0x0101;
        uint32_t ref23 = (pack16to32(ref2frm[ref[2]], ref2frm[ref[3]]) & 0x00FF00FF) * 0x0101;
        AV_WN32A(&ref_cache[0 * 8], ref01);
        AV_WN32A(&ref_cache[1 * 8], ref01);
        AV_WN32A(&ref_cache[2 * 8], ref23);
        AV_WN32A(&ref_cache[3 * 8], ref23);
    }

    {
        int16_t(*mv_src)[2] = &h->cur_pic.motion_val[list][4 * sl->mb_x + 4 * sl->mb_y * b_stride];
        AV_COPY128(mv_dst + 8 * 0, mv_src + 0 * b_stride);
        AV_COPY128(mv_dst + 8 * 1, mv_src + 1 * b_stride);
        AV_COPY128(mv_dst + 8 * 2, mv_src + 2 * b_stride);
        AV_COPY128(mv_dst + 8 * 3, mv_src + 3 * b_stride);
    }
}

/**
 * @return non zero if the loop filter can be skipped
 */
static int fill_filter_caches(const H264Context *h, H264SliceContext *sl, int mb_type)
{
    const int mb_xy = sl->mb_xy;
    int top_xy, left_xy[LEFT_MBS];
    int top_type, left_type[LEFT_MBS];
    uint8_t *nnz;
    uint8_t *nnz_cache;

    top_xy = mb_xy - (h->mb_stride << MB_FIELD(sl));

    left_xy[LBOT] = left_xy[LTOP] = mb_xy - 1;
    if (FRAME_MBAFF(h)) {
        const int left_mb_field_flag = IS_INTERLACED(h->cur_pic.mb_type[mb_xy - 1]);
        const int curr_mb_field_flag = IS_INTERLACED(mb_type);
        if (sl->mb_y & 1) {
            if (left_mb_field_flag != curr_mb_field_flag)
                left_xy[LTOP] -= h->mb_stride;
        } else {
            if (curr_mb_field_flag)
                top_xy += h->mb_stride &
                          (((h->cur_pic.mb_type[top_xy] >> 7) & 1) - 1);
            if (left_mb_field_flag != curr_mb_field_flag)
                left_xy[LBOT] += h->mb_stride;
        }
    }

    sl->top_mb_xy        = top_xy;
    sl->left_mb_xy[LTOP] = left_xy[LTOP];
    sl->left_mb_xy[LBOT] = left_xy[LBOT];
    {
        /* For sufficiently low qp, filtering wouldn't do anything.
         * This is a conservative estimate: could also check beta_offset
         * and more accurate chroma_qp. */
        int qp_thresh = sl->qp_thresh; // FIXME strictly we should store qp_thresh for each mb of a slice
        int qp        = h->cur_pic.qscale_table[mb_xy];
        if (qp <= qp_thresh &&
            (left_xy[LTOP] < 0 ||
             ((qp + h->cur_pic.qscale_table[left_xy[LTOP]] + 1) >> 1) <= qp_thresh) &&
            (top_xy < 0 ||
             ((qp + h->cur_pic.qscale_table[top_xy] + 1) >> 1) <= qp_thresh)) {
            if (!FRAME_MBAFF(h))
                return 1;
            if ((left_xy[LTOP] < 0 ||
                 ((qp + h->cur_pic.qscale_table[left_xy[LBOT]] + 1) >> 1) <= qp_thresh) &&
                (top_xy < h->mb_stride ||
                 ((qp + h->cur_pic.qscale_table[top_xy - h->mb_stride] + 1) >> 1) <= qp_thresh))
                return 1;
        }
    }

    top_type        = h->cur_pic.mb_type[top_xy];
    left_type[LTOP] = h->cur_pic.mb_type[left_xy[LTOP]];
    left_type[LBOT] = h->cur_pic.mb_type[left_xy[LBOT]];
    if (sl->deblocking_filter == 2) {
        if (h->slice_table[top_xy] != sl->slice_num)
            top_type = 0;
        if (h->slice_table[left_xy[LBOT]] != sl->slice_num)
            left_type[LTOP] = left_type[LBOT] = 0;
    } else {
        if (h->slice_table[top_xy] == 0xFFFF)
            top_type = 0;
        if (h->slice_table[left_xy[LBOT]] == 0xFFFF)
            left_type[LTOP] = left_type[LBOT] = 0;
    }
    sl->top_type        = top_type;
    sl->left_type[LTOP] = left_type[LTOP];
    sl->left_type[LBOT] = left_type[LBOT];

    if (IS_INTRA(mb_type))
        return 0;

    fill_filter_caches_inter(h, sl, mb_type, top_xy, left_xy,
                             top_type, left_type, mb_xy, 0);
    if (sl->list_count == 2)
        fill_filter_caches_inter(h, sl, mb_type, top_xy, left_xy,
                                 top_type, left_type, mb_xy, 1);

    nnz       = h->non_zero_count[mb_xy];
    nnz_cache = sl->non_zero_count_cache;
    AV_COPY32(&nnz_cache[4 + 8 * 1], &nnz[0]);
    AV_COPY32(&nnz_cache[4 + 8 * 2], &nnz[4]);
    AV_COPY32(&nnz_cache[4 + 8 * 3], &nnz[8]);
    AV_COPY32(&nnz_cache[4 + 8 * 4], &nnz[12]);
    sl->cbp = h->cbp_table[mb_xy];

    if (top_type) {
        nnz = h->non_zero_count[top_xy];
        AV_COPY32(&nnz_cache[4 + 8 * 0], &nnz[3 * 4]);
    }

    if (left_type[LTOP]) {
        nnz = h->non_zero_count[left_xy[LTOP]];
        nnz_cache[3 + 8 * 1] = nnz[3 + 0 * 4];
        nnz_cache[3 + 8 * 2] = nnz[3 + 1 * 4];
        nnz_cache[3 + 8 * 3] = nnz[3 + 2 * 4];
        nnz_cache[3 + 8 * 4] = nnz[3 + 3 * 4];
    }

    /* CAVLC 8x8dct requires NNZ values for residual decoding that differ
     * from what the loop filter needs */
    if (!CABAC(h) && h->ps.pps->transform_8x8_mode) {
        if (IS_8x8DCT(top_type)) {
            nnz_cache[4 + 8 * 0] =
            nnz_cache[5 + 8 * 0] = (h->cbp_table[top_xy] & 0x4000) >> 12;
            nnz_cache[6 + 8 * 0] =
            nnz_cache[7 + 8 * 0] = (h->cbp_table[top_xy] & 0x8000) >> 12;
        }
        if (IS_8x8DCT(left_type[LTOP])) {
            nnz_cache[3 + 8 * 1] =
            nnz_cache[3 + 8 * 2] = (h->cbp_table[left_xy[LTOP]] & 0x2000) >> 12; // FIXME check MBAFF
        }
        if (IS_8x8DCT(left_type[LBOT])) {
            nnz_cache[3 + 8 * 3] =
            nnz_cache[3 + 8 * 4] = (h->cbp_table[left_xy[LBOT]] & 0x8000) >> 12; // FIXME check MBAFF
        }

        if (IS_8x8DCT(mb_type)) {
            nnz_cache[scan8[0]] =
            nnz_cache[scan8[1]] =
            nnz_cache[scan8[2]] =
            nnz_cache[scan8[3]] = (sl->cbp & 0x1000) >> 12;

            nnz_cache[scan8[0 + 4]] =
            nnz_cache[scan8[1 + 4]] =
            nnz_cache[scan8[2 + 4]] =
            nnz_cache[scan8[3 + 4]] = (sl->cbp & 0x2000) >> 12;

            nnz_cache[scan8[0 + 8]] =
            nnz_cache[scan8[1 + 8]] =
            nnz_cache[scan8[2 + 8]] =
            nnz_cache[scan8[3 + 8]] = (sl->cbp & 0x4000) >> 12;

            nnz_cache[scan8[0 + 12]] =
            nnz_cache[scan8[1 + 12]] =
            nnz_cache[scan8[2 + 12]] =
            nnz_cache[scan8[3 + 12]] = (sl->cbp & 0x8000) >> 12;
        }
    }

    return 0;
}

static void loop_filter(const H264Context *h, H264SliceContext *sl, int start_x, int end_x)
{
    uint8_t *dest_y, *dest_cb, *dest_cr;
    int linesize, uvlinesize, mb_x, mb_y;
    const int end_mb_y       = sl->mb_y + FRAME_MBAFF(h);
    const int old_slice_type = sl->slice_type;
    const int pixel_shift    = h->pixel_shift;
    const int block_h        = 16 >> h->chroma_y_shift;

    if (h->postpone_filter)
        return;

    if (sl->deblocking_filter) {
        for (mb_x = start_x; mb_x < end_x; mb_x++)
            for (mb_y = end_mb_y - FRAME_MBAFF(h); mb_y <= end_mb_y; mb_y++) {
                int mb_xy, mb_type;
                mb_xy         = sl->mb_xy = mb_x + mb_y * h->mb_stride;
                mb_type       = h->cur_pic.mb_type[mb_xy];

                if (FRAME_MBAFF(h))
                    sl->mb_mbaff               =
                    sl->mb_field_decoding_flag = !!IS_INTERLACED(mb_type);

                sl->mb_x = mb_x;
                sl->mb_y = mb_y;
                dest_y  = h->cur_pic.f->data[0] +
                          ((mb_x << pixel_shift) + mb_y * sl->linesize) * 16;
                dest_cb = h->cur_pic.f->data[1] +
                          (mb_x << pixel_shift) * (8 << CHROMA444(h)) +
                          mb_y * sl->uvlinesize * block_h;
                dest_cr = h->cur_pic.f->data[2] +
                          (mb_x << pixel_shift) * (8 << CHROMA444(h)) +
                          mb_y * sl->uvlinesize * block_h;
                // FIXME simplify above

                if (MB_FIELD(sl)) {
                    linesize   = sl->mb_linesize   = sl->linesize   * 2;
                    uvlinesize = sl->mb_uvlinesize = sl->uvlinesize * 2;
                    if (mb_y & 1) { // FIXME move out of this function?
                        dest_y  -= sl->linesize   * 15;
                        dest_cb -= sl->uvlinesize * (block_h - 1);
                        dest_cr -= sl->uvlinesize * (block_h - 1);
                    }
                } else {
                    linesize   = sl->mb_linesize   = sl->linesize;
                    uvlinesize = sl->mb_uvlinesize = sl->uvlinesize;
                }
                backup_mb_border(h, sl, dest_y, dest_cb, dest_cr, linesize,
                                 uvlinesize, 0);
                if (fill_filter_caches(h, sl, mb_type))
                    continue;
                sl->chroma_qp[0] = get_chroma_qp(h->ps.pps, 0, h->cur_pic.qscale_table[mb_xy]);
                sl->chroma_qp[1] = get_chroma_qp(h->ps.pps, 1, h->cur_pic.qscale_table[mb_xy]);

                if (FRAME_MBAFF(h)) {
                    ff_h264_filter_mb(h, sl, mb_x, mb_y, dest_y, dest_cb, dest_cr,
                                      linesize, uvlinesize);
                } else {
                    ff_h264_filter_mb_fast(h, sl, mb_x, mb_y, dest_y, dest_cb,
                                           dest_cr, linesize, uvlinesize);
                }
            }
    }
    sl->slice_type  = old_slice_type;
    sl->mb_x         = end_x;
    sl->mb_y         = end_mb_y - FRAME_MBAFF(h);
    sl->chroma_qp[0] = get_chroma_qp(h->ps.pps, 0, sl->qscale);
    sl->chroma_qp[1] = get_chroma_qp(h->ps.pps, 1, sl->qscale);
}

static void predict_field_decoding_flag(const H264Context *h, H264SliceContext *sl)
{
    const int mb_xy = sl->mb_x + sl->mb_y * h->mb_stride;
    int mb_type     = (h->slice_table[mb_xy - 1] == sl->slice_num) ?
                      h->cur_pic.mb_type[mb_xy - 1] :
                      (h->slice_table[mb_xy - h->mb_stride] == sl->slice_num) ?
                      h->cur_pic.mb_type[mb_xy - h->mb_stride] : 0;
    sl->mb_mbaff    = sl->mb_field_decoding_flag = IS_INTERLACED(mb_type) ? 1 : 0;
}

/**
 * Draw edges and report progress for the last MB row.
 */
static void decode_finish_row(const H264Context *h, H264SliceContext *sl)
{
    int top            = 16 * (sl->mb_y      >> FIELD_PICTURE(h));
    int pic_height     = 16 *  h->mb_height >> FIELD_PICTURE(h);
    int height         =  16      << FRAME_MBAFF(h);
    int deblock_border = (16 + 4) << FRAME_MBAFF(h);

    if (sl->deblocking_filter) {
        if ((top + height) >= pic_height)
            height += deblock_border;
        top -= deblock_border;
    }

    if (top >= pic_height || (top + height) < 0)
        return;

    height = FFMIN(height, pic_height - top);
    if (top < 0) {
        height = top + height;
        top    = 0;
    }

    ff_h264_draw_horiz_band(h, sl, top, height);

    if (h->droppable || sl->h264->slice_ctx[0].er.error_occurred)
        return;

    ff_thread_report_progress(&h->cur_pic_ptr->tf, top + height - 1,
                              h->picture_structure == PICT_BOTTOM_FIELD);
}

static void er_add_slice(H264SliceContext *sl,
                         int startx, int starty,
                         int endx, int endy, int status)
{
    if (!sl->h264->enable_er)
        return;

    if (CONFIG_ERROR_RESILIENCE) {
        ERContext *er = &sl->h264->slice_ctx[0].er;

        ff_er_add_slice(er, startx, starty, endx, endy, status);
    }
}

static int decode_slice(struct AVCodecContext *avctx, void *arg)
{
    H264SliceContext *sl = arg;
    const H264Context *h = sl->h264;
    int lf_x_start = sl->mb_x;
    int orig_deblock = sl->deblocking_filter;
    int ret;

    sl->linesize   = h->cur_pic_ptr->f->linesize[0];
    sl->uvlinesize = h->cur_pic_ptr->f->linesize[1];

    ret = alloc_scratch_buffers(sl, sl->linesize);
    if (ret < 0)
        return ret;

    sl->mb_skip_run = -1;

    av_assert0(h->block_offset[15] == (4 * ((scan8[15] - scan8[0]) & 7) << h->pixel_shift) + 4 * sl->linesize * ((scan8[15] - scan8[0]) >> 3));

    if (h->postpone_filter)
        sl->deblocking_filter = 0;

    sl->is_complex = FRAME_MBAFF(h) || h->picture_structure != PICT_FRAME ||
                     (CONFIG_GRAY && (h->flags & AV_CODEC_FLAG_GRAY));

    if (!(h->avctx->active_thread_type & FF_THREAD_SLICE) && h->picture_structure == PICT_FRAME && h->slice_ctx[0].er.error_status_table) {
        const int start_i  = av_clip(sl->resync_mb_x + sl->resync_mb_y * h->mb_width, 0, h->mb_num - 1);
        if (start_i) {
            int prev_status = h->slice_ctx[0].er.error_status_table[h->slice_ctx[0].er.mb_index2xy[start_i - 1]];
            prev_status &= ~ VP_START;
            if (prev_status != (ER_MV_END | ER_DC_END | ER_AC_END))
                h->slice_ctx[0].er.error_occurred = 1;
        }
    }

    if (h->ps.pps->cabac) {
        /* realign */
        align_get_bits(&sl->gb);

        /* init cabac */
        ret = ff_init_cabac_decoder(&sl->cabac,
                              sl->gb.buffer + get_bits_count(&sl->gb) / 8,
                              (get_bits_left(&sl->gb) + 7) / 8);
        if (ret < 0)
            return ret;

        ff_h264_init_cabac_states(h, sl);

        for (;;) {
            // START_TIMER
            int ret, eos;
            if (sl->mb_x + sl->mb_y * h->mb_width >= sl->next_slice_idx) {
                av_log(h->avctx, AV_LOG_ERROR, "Slice overlaps with next at %d\n",
                       sl->next_slice_idx);
                er_add_slice(sl, sl->resync_mb_x, sl->resync_mb_y, sl->mb_x,
                             sl->mb_y, ER_MB_ERROR);
                return AVERROR_INVALIDDATA;
            }

            ret = ff_h264_decode_mb_cabac(h, sl);
            // STOP_TIMER("decode_mb_cabac")

            if (ret >= 0)
                ff_h264_hl_decode_mb(h, sl);

            // FIXME optimal? or let mb_decode decode 16x32 ?
            if (ret >= 0 && FRAME_MBAFF(h)) {
                sl->mb_y++;

                ret = ff_h264_decode_mb_cabac(h, sl);

                if (ret >= 0)
                    ff_h264_hl_decode_mb(h, sl);
                sl->mb_y--;
            }
            eos = get_cabac_terminate(&sl->cabac);

            if ((h->workaround_bugs & FF_BUG_TRUNCATED) &&
                sl->cabac.bytestream > sl->cabac.bytestream_end + 2) {
                er_add_slice(sl, sl->resync_mb_x, sl->resync_mb_y, sl->mb_x - 1,
                             sl->mb_y, ER_MB_END);
                if (sl->mb_x >= lf_x_start)
                    loop_filter(h, sl, lf_x_start, sl->mb_x + 1);
                goto finish;
            }
            if (sl->cabac.bytestream > sl->cabac.bytestream_end + 2 )
                av_log(h->avctx, AV_LOG_DEBUG, "bytestream overread %"PTRDIFF_SPECIFIER"\n", sl->cabac.bytestream_end - sl->cabac.bytestream);
            if (ret < 0 || sl->cabac.bytestream > sl->cabac.bytestream_end + 4) {
                av_log(h->avctx, AV_LOG_ERROR,
                       "error while decoding MB %d %d, bytestream %"PTRDIFF_SPECIFIER"\n",
                       sl->mb_x, sl->mb_y,
                       sl->cabac.bytestream_end - sl->cabac.bytestream);
                er_add_slice(sl, sl->resync_mb_x, sl->resync_mb_y, sl->mb_x,
                             sl->mb_y, ER_MB_ERROR);
                return AVERROR_INVALIDDATA;
            }

            if (++sl->mb_x >= h->mb_width) {
                loop_filter(h, sl, lf_x_start, sl->mb_x);
                sl->mb_x = lf_x_start = 0;
                decode_finish_row(h, sl);
                ++sl->mb_y;
                if (FIELD_OR_MBAFF_PICTURE(h)) {
                    ++sl->mb_y;
                    if (FRAME_MBAFF(h) && sl->mb_y < h->mb_height)
                        predict_field_decoding_flag(h, sl);
                }
            }

            if (eos || sl->mb_y >= h->mb_height) {
                ff_tlog(h->avctx, "slice end %d %d\n",
                        get_bits_count(&sl->gb), sl->gb.size_in_bits);
                er_add_slice(sl, sl->resync_mb_x, sl->resync_mb_y, sl->mb_x - 1,
                             sl->mb_y, ER_MB_END);
                if (sl->mb_x > lf_x_start)
                    loop_filter(h, sl, lf_x_start, sl->mb_x);
                goto finish;
            }
        }
    } else {
        for (;;) {
            int ret;

            if (sl->mb_x + sl->mb_y * h->mb_width >= sl->next_slice_idx) {
                av_log(h->avctx, AV_LOG_ERROR, "Slice overlaps with next at %d\n",
                       sl->next_slice_idx);
                er_add_slice(sl, sl->resync_mb_x, sl->resync_mb_y, sl->mb_x,
                             sl->mb_y, ER_MB_ERROR);
                return AVERROR_INVALIDDATA;
            }

            ret = ff_h264_decode_mb_cavlc(h, sl);

            if (ret >= 0)
                ff_h264_hl_decode_mb(h, sl);

            // FIXME optimal? or let mb_decode decode 16x32 ?
            if (ret >= 0 && FRAME_MBAFF(h)) {
                sl->mb_y++;
                ret = ff_h264_decode_mb_cavlc(h, sl);

                if (ret >= 0)
                    ff_h264_hl_decode_mb(h, sl);
                sl->mb_y--;
            }

            if (ret < 0) {
                av_log(h->avctx, AV_LOG_ERROR,
                       "error while decoding MB %d %d\n", sl->mb_x, sl->mb_y);
                er_add_slice(sl, sl->resync_mb_x, sl->resync_mb_y, sl->mb_x,
                             sl->mb_y, ER_MB_ERROR);
                return ret;
            }

            if (++sl->mb_x >= h->mb_width) {
                loop_filter(h, sl, lf_x_start, sl->mb_x);
                sl->mb_x = lf_x_start = 0;
                decode_finish_row(h, sl);
                ++sl->mb_y;
                if (FIELD_OR_MBAFF_PICTURE(h)) {
                    ++sl->mb_y;
                    if (FRAME_MBAFF(h) && sl->mb_y < h->mb_height)
                        predict_field_decoding_flag(h, sl);
                }
                if (sl->mb_y >= h->mb_height) {
                    ff_tlog(h->avctx, "slice end %d %d\n",
                            get_bits_count(&sl->gb), sl->gb.size_in_bits);

                    if (   get_bits_left(&sl->gb) == 0
                        || get_bits_left(&sl->gb) > 0 && !(h->avctx->err_recognition & AV_EF_AGGRESSIVE)) {
                        er_add_slice(sl, sl->resync_mb_x, sl->resync_mb_y,
                                     sl->mb_x - 1, sl->mb_y, ER_MB_END);

                        goto finish;
                    } else {
                        er_add_slice(sl, sl->resync_mb_x, sl->resync_mb_y,
                                     sl->mb_x, sl->mb_y, ER_MB_END);

                        return AVERROR_INVALIDDATA;
                    }
                }
            }

            if (get_bits_left(&sl->gb) <= 0 && sl->mb_skip_run <= 0) {
                ff_tlog(h->avctx, "slice end %d %d\n",
                        get_bits_count(&sl->gb), sl->gb.size_in_bits);

                if (get_bits_left(&sl->gb) == 0) {
                    er_add_slice(sl, sl->resync_mb_x, sl->resync_mb_y,
                                 sl->mb_x - 1, sl->mb_y, ER_MB_END);
                    if (sl->mb_x > lf_x_start)
                        loop_filter(h, sl, lf_x_start, sl->mb_x);

                    goto finish;
                } else {
                    er_add_slice(sl, sl->resync_mb_x, sl->resync_mb_y, sl->mb_x,
                                 sl->mb_y, ER_MB_ERROR);

                    return AVERROR_INVALIDDATA;
                }
            }
        }
    }

finish:
    sl->deblocking_filter = orig_deblock;
    return 0;
}

/**
 * Call decode_slice() for each context.
 *
 * @param h h264 master context
 * @param context_count number of contexts to execute
 */
int ff_h264_execute_decode_slices(H264Context *h, unsigned context_count)
{
    AVCodecContext *const avctx = h->avctx;
    H264SliceContext *sl;
    int i, j;

    av_assert0(context_count && h->slice_ctx[context_count - 1].mb_y < h->mb_height);

    h->slice_ctx[0].next_slice_idx = INT_MAX;

    if (h->avctx->hwaccel
#if FF_API_CAP_VDPAU
        || h->avctx->codec->capabilities & AV_CODEC_CAP_HWACCEL_VDPAU
#endif
        )
        return 0;
    if (context_count == 1) {
        int ret;

        h->slice_ctx[0].next_slice_idx = h->mb_width * h->mb_height;
        h->postpone_filter = 0;

        ret = decode_slice(avctx, &h->slice_ctx[0]);
        h->mb_y = h->slice_ctx[0].mb_y;
        return ret;
    } else {
        av_assert0(context_count > 0);
        for (i = 0; i < context_count; i++) {
            int next_slice_idx = h->mb_width * h->mb_height;
            int slice_idx;

            sl                 = &h->slice_ctx[i];
            if (CONFIG_ERROR_RESILIENCE) {
                sl->er.error_count = 0;
            }

            /* make sure none of those slices overlap */
            slice_idx = sl->mb_y * h->mb_width + sl->mb_x;
            for (j = 0; j < context_count; j++) {
                H264SliceContext *sl2 = &h->slice_ctx[j];
                int        slice_idx2 = sl2->mb_y * h->mb_width + sl2->mb_x;

                if (i == j || slice_idx2 < slice_idx)
                    continue;
                next_slice_idx = FFMIN(next_slice_idx, slice_idx2);
            }
            sl->next_slice_idx = next_slice_idx;
        }

        avctx->execute(avctx, decode_slice, h->slice_ctx,
                       NULL, context_count, sizeof(h->slice_ctx[0]));

        /* pull back stuff from slices to master context */
        sl                   = &h->slice_ctx[context_count - 1];
        h->mb_y              = sl->mb_y;
        if (CONFIG_ERROR_RESILIENCE) {
            for (i = 1; i < context_count; i++)
                h->slice_ctx[0].er.error_count += h->slice_ctx[i].er.error_count;
        }

        if (h->postpone_filter) {
            h->postpone_filter = 0;

            for (i = 0; i < context_count; i++) {
                int y_end, x_end;

                sl = &h->slice_ctx[i];
                y_end = FFMIN(sl->mb_y + 1, h->mb_height);
                x_end = (sl->mb_y >= h->mb_height) ? h->mb_width : sl->mb_x;

                for (j = sl->resync_mb_y; j < y_end; j += 1 + FIELD_OR_MBAFF_PICTURE(h)) {
                    sl->mb_y = j;
                    loop_filter(h, sl, j > sl->resync_mb_y ? 0 : sl->resync_mb_x,
                                j == y_end - 1 ? x_end : h->mb_width);
                }
            }
        }
    }

    return 0;
}<|MERGE_RESOLUTION|>--- conflicted
+++ resolved
@@ -1831,16 +1831,12 @@
         }
     }
 
-<<<<<<< HEAD
-    av_assert1(h->mb_num == h->mb_width * h->mb_height);
-=======
     if (h->picture_idr && nal->type != H264_NAL_IDR_SLICE) {
         av_log(h->avctx, AV_LOG_ERROR, "Invalid mix of IDR and non-IDR slices\n");
         return AVERROR_INVALIDDATA;
     }
 
-    assert(h->mb_num == h->mb_width * h->mb_height);
->>>>>>> d1d76780
+    av_assert1(h->mb_num == h->mb_width * h->mb_height);
     if (sl->first_mb_addr << FIELD_OR_MBAFF_PICTURE(h) >= h->mb_num ||
         sl->first_mb_addr >= h->mb_num) {
         av_log(h->avctx, AV_LOG_ERROR, "first_mb_in_slice overflow\n");
