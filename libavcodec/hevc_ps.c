--- conflicted
+++ resolved
@@ -110,10 +110,6 @@
 int ff_hevc_decode_short_term_rps(GetBitContext *gb, AVCodecContext *avctx,
                                   ShortTermRPS *rps, const HEVCSPS *sps, int is_slice_header)
 {
-<<<<<<< HEAD
-    HEVCLocalContext *lc = s->HEVClc;
-=======
->>>>>>> fd124d83
     uint8_t rps_predict = 0;
     int delta_poc;
     int k0 = 0;
@@ -146,7 +142,7 @@
         delta_rps_sign = get_bits1(gb);
         abs_delta_rps  = get_ue_golomb_long(gb) + 1;
         if (abs_delta_rps < 1 || abs_delta_rps > 32768) {
-            av_log(s->avctx, AV_LOG_ERROR,
+            av_log(avctx, AV_LOG_ERROR,
                    "Invalid value of abs_delta_rps: %d\n",
                    abs_delta_rps);
             return AVERROR_INVALIDDATA;
@@ -238,21 +234,13 @@
 }
 
 
-<<<<<<< HEAD
-static int decode_profile_tier_level(HEVCContext *s, PTLCommon *ptl)
-{
-    int i;
-    HEVCLocalContext *lc = s->HEVClc;
-    GetBitContext *gb = &lc->gb;
-
-    if (get_bits_left(gb) < 2+1+5 + 32 + 4 + 16 + 16 + 12)
-        return -1;
-=======
-static void decode_profile_tier_level(GetBitContext *gb, AVCodecContext *avctx,
+static int decode_profile_tier_level(GetBitContext *gb, AVCodecContext *avctx,
                                       PTLCommon *ptl)
 {
     int i;
->>>>>>> fd124d83
+
+    if (get_bits_left(gb) < 2+1+5 + 32 + 4 + 16 + 16 + 12)
+        return -1;
 
     ptl->profile_space = get_bits(gb, 2);
     ptl->tier_flag     = get_bits1(gb);
@@ -262,13 +250,9 @@
     else if (ptl->profile_idc == FF_PROFILE_HEVC_MAIN_10)
         av_log(avctx, AV_LOG_DEBUG, "Main 10 profile bitstream\n");
     else if (ptl->profile_idc == FF_PROFILE_HEVC_MAIN_STILL_PICTURE)
-<<<<<<< HEAD
-        av_log(s->avctx, AV_LOG_DEBUG, "Main Still Picture profile bitstream\n");
+        av_log(avctx, AV_LOG_DEBUG, "Main Still Picture profile bitstream\n");
     else if (ptl->profile_idc == FF_PROFILE_HEVC_REXT)
-        av_log(s->avctx, AV_LOG_DEBUG, "Range Extension profile bitstream\n");
-=======
-        av_log(avctx, AV_LOG_DEBUG, "Main Still Picture profile bitstream\n");
->>>>>>> fd124d83
+        av_log(avctx, AV_LOG_DEBUG, "Range Extension profile bitstream\n");
     else
         av_log(avctx, AV_LOG_WARNING, "Unknown HEVC profile: %d\n", ptl->profile_idc);
 
@@ -286,25 +270,16 @@
     return 0;
 }
 
-<<<<<<< HEAD
-static int parse_ptl(HEVCContext *s, PTL *ptl, int max_num_sub_layers)
-{
-    int i;
-    HEVCLocalContext *lc = s->HEVClc;
-    GetBitContext *gb = &lc->gb;
-    if (decode_profile_tier_level(s, &ptl->general_ptl) < 0 ||
-        get_bits_left(gb) < 8 + 8*2) {
-        av_log(s->avctx, AV_LOG_ERROR, "PTL information too short\n");
-        return -1;
-    }
-
-=======
-static void parse_ptl(GetBitContext *gb, AVCodecContext *avctx,
+static int parse_ptl(GetBitContext *gb, AVCodecContext *avctx,
                       PTL *ptl, int max_num_sub_layers)
 {
     int i;
-    decode_profile_tier_level(gb, avctx, &ptl->general_ptl);
->>>>>>> fd124d83
+    if (decode_profile_tier_level(gb, avctx, &ptl->general_ptl) < 0 ||
+        get_bits_left(gb) < 8 + 8*2) {
+        av_log(avctx, AV_LOG_ERROR, "PTL information too short\n");
+        return -1;
+    }
+
     ptl->general_ptl.level_idc = get_bits(gb, 8);
 
     for (i = 0; i < max_num_sub_layers - 1; i++) {
@@ -316,27 +291,20 @@
         for (i = max_num_sub_layers - 1; i < 8; i++)
             skip_bits(gb, 2); // reserved_zero_2bits[i]
     for (i = 0; i < max_num_sub_layers - 1; i++) {
-<<<<<<< HEAD
         if (ptl->sub_layer_profile_present_flag[i] &&
-            decode_profile_tier_level(s, &ptl->sub_layer_ptl[i]) < 0) {
-            av_log(s->avctx, AV_LOG_ERROR,
+            decode_profile_tier_level(gb, avctx, &ptl->sub_layer_ptl[i]) < 0) {
+            av_log(avctx, AV_LOG_ERROR,
                    "PTL information for sublayer %i too short\n", i);
             return -1;
         }
         if (ptl->sub_layer_level_present_flag[i]) {
             if (get_bits_left(gb) < 8) {
-                av_log(s->avctx, AV_LOG_ERROR,
+                av_log(avctx, AV_LOG_ERROR,
                        "Not enough data for sublayer %i level_idc\n", i);
                 return -1;
             } else
                 ptl->sub_layer_ptl[i].level_idc = get_bits(gb, 8);
         }
-=======
-        if (ptl->sub_layer_profile_present_flag[i])
-            decode_profile_tier_level(gb, avctx, &ptl->sub_layer_ptl[i]);
-        if (ptl->sub_layer_level_present_flag[i])
-            ptl->sub_layer_ptl[i].level_idc = get_bits(gb, 8);
->>>>>>> fd124d83
     }
 
     return 0;
@@ -345,10 +313,6 @@
 static void decode_sublayer_hrd(GetBitContext *gb, unsigned int nb_cpb,
                                 int subpic_params_present)
 {
-<<<<<<< HEAD
-    GetBitContext *gb = &s->HEVClc->gb;
-=======
->>>>>>> fd124d83
     int i;
 
     for (i = 0; i < nb_cpb; i++) {
@@ -363,16 +327,9 @@
     }
 }
 
-<<<<<<< HEAD
-static int decode_hrd(HEVCContext *s, int common_inf_present,
+static int decode_hrd(GetBitContext *gb, int common_inf_present,
                        int max_sublayers)
 {
-    GetBitContext *gb = &s->HEVClc->gb;
-=======
-static void decode_hrd(GetBitContext *gb, int common_inf_present,
-                       int max_sublayers)
-{
->>>>>>> fd124d83
     int nal_params_present = 0, vcl_params_present = 0;
     int subpic_params_present = 0;
     int i;
@@ -419,7 +376,7 @@
         if (!low_delay) {
             nb_cpb = get_ue_golomb_long(gb) + 1;
             if (nb_cpb < 1 || nb_cpb > 32) {
-                av_log(s->avctx, AV_LOG_ERROR, "nb_cpb %d invalid\n", nb_cpb);
+                av_log(NULL, AV_LOG_ERROR, "nb_cpb %d invalid\n", nb_cpb);
                 return AVERROR_INVALIDDATA;
             }
         }
@@ -472,12 +429,8 @@
         goto err;
     }
 
-<<<<<<< HEAD
-    if (parse_ptl(s, &vps->ptl, vps->vps_max_sub_layers) < 0)
-        goto err;
-=======
-    parse_ptl(gb, s->avctx, &vps->ptl, vps->vps_max_sub_layers);
->>>>>>> fd124d83
+    if (parse_ptl(gb, s->avctx, &vps->ptl, vps->vps_max_sub_layers) < 0)
+        goto err;
 
     vps->vps_sub_layer_ordering_info_present_flag = get_bits1(gb);
 
@@ -562,13 +515,8 @@
                        int apply_defdispwin, HEVCSPS *sps)
 {
     VUI *vui          = &sps->vui;
-<<<<<<< HEAD
-    GetBitContext *gb = &s->HEVClc->gb;
     GetBitContext backup;
     int sar_present, alt = 0;
-=======
-    int sar_present;
->>>>>>> fd124d83
 
     av_log(avctx, AV_LOG_DEBUG, "Decoding VUI\n");
 
@@ -623,7 +571,7 @@
 
     if (get_bits_left(gb) >= 68 && show_bits_long(gb, 21) == 0x100000) {
         vui->default_display_window_flag = 0;
-        av_log(s->avctx, AV_LOG_WARNING, "Invalid default display window\n");
+        av_log(avctx, AV_LOG_WARNING, "Invalid default display window\n");
     } else
         vui->default_display_window_flag = get_bits1(gb);
     // Backup context in case an alternate header is detected
@@ -659,7 +607,7 @@
         if( get_bits_left(gb) < 66) {
             // The alternate syntax seem to have timing info located
             // at where def_disp_win is normally located
-            av_log(s->avctx, AV_LOG_WARNING,
+            av_log(avctx, AV_LOG_WARNING,
                    "Strange VUI timing information, retrying...\n");
             vui->default_display_window_flag = 0;
             memset(&vui->def_disp_win, 0, sizeof(vui->def_disp_win));
@@ -669,7 +617,7 @@
         vui->vui_num_units_in_tick               = get_bits_long(gb, 32);
         vui->vui_time_scale                      = get_bits_long(gb, 32);
         if (alt) {
-            av_log(s->avctx, AV_LOG_INFO, "Retry got %i/%i fps\n",
+            av_log(avctx, AV_LOG_INFO, "Retry got %i/%i fps\n",
                    vui->vui_time_scale, vui->vui_num_units_in_tick);
         }
         vui->vui_poc_proportional_to_timing_flag = get_bits1(gb);
@@ -723,16 +671,9 @@
     memcpy(sl->sl[3][5], default_scaling_list_inter, 64);
 }
 
-<<<<<<< HEAD
-static int scaling_list_data(HEVCContext *s, ScalingList *sl, HEVCSPS *sps)
+static int scaling_list_data(GetBitContext *gb, AVCodecContext *avctx, ScalingList *sl, HEVCSPS *sps)
 {
-    GetBitContext *gb = &s->HEVClc->gb;
     uint8_t scaling_list_pred_mode_flag;
-=======
-static int scaling_list_data(GetBitContext *gb, AVCodecContext *avctx, ScalingList *sl)
-{
-    uint8_t scaling_list_pred_mode_flag[4][6];
->>>>>>> fd124d83
     int32_t scaling_list_dc_coef[2][6];
     int size_id, matrix_id, pos;
     int i;
@@ -805,10 +746,6 @@
                       int apply_defdispwin, AVBufferRef **vps_list, AVCodecContext *avctx)
 {
     const AVPixFmtDescriptor *desc;
-<<<<<<< HEAD
-    GetBitContext *gb = &s->HEVClc->gb;
-=======
->>>>>>> fd124d83
     int ret = 0;
     int log2_diff_max_min_transform_block_size;
     int bit_depth_chroma, start, vui_present, sublayer_ordering_info;
@@ -840,12 +777,8 @@
 
     skip_bits1(gb); // temporal_id_nesting_flag
 
-<<<<<<< HEAD
-    if (parse_ptl(s, &sps->ptl, sps->max_sub_layers) < 0)
-        goto err;
-=======
-    parse_ptl(gb, avctx, &sps->ptl, sps->max_sub_layers);
->>>>>>> fd124d83
+    if ((ret = parse_ptl(gb, avctx, &sps->ptl, sps->max_sub_layers)) < 0)
+        goto err;
 
     *sps_id = get_ue_golomb_long(gb);
     if (*sps_id >= MAX_SPS_COUNT) {
@@ -855,14 +788,6 @@
     }
 
     sps->chroma_format_idc = get_ue_golomb_long(gb);
-<<<<<<< HEAD
-=======
-    if (sps->chroma_format_idc != 1) {
-        avpriv_report_missing_feature(avctx, "chroma_format_idc != 1\n");
-        ret = AVERROR_PATCHWELCOME;
-        goto err;
-    }
->>>>>>> fd124d83
 
     if (sps->chroma_format_idc == 3)
         sps->separate_colour_plane_flag = get_bits1(gb);
@@ -902,13 +827,8 @@
 
     sps->bit_depth   = get_ue_golomb_long(gb) + 8;
     bit_depth_chroma = get_ue_golomb_long(gb) + 8;
-<<<<<<< HEAD
     if (sps->chroma_format_idc && bit_depth_chroma != sps->bit_depth) {
-        av_log(s->avctx, AV_LOG_ERROR,
-=======
-    if (bit_depth_chroma != sps->bit_depth) {
         av_log(avctx, AV_LOG_ERROR,
->>>>>>> fd124d83
                "Luma bit depth (%d) is different from chroma bit depth (%d), "
                "this is unsupported.\n",
                sps->bit_depth, bit_depth_chroma);
@@ -916,7 +836,6 @@
         goto err;
     }
 
-<<<<<<< HEAD
     switch (sps->bit_depth) {
     case 8:
         if (sps->chroma_format_idc == 0) sps->pix_fmt = AV_PIX_FMT_GRAY8;
@@ -943,27 +862,10 @@
         if (sps->chroma_format_idc == 3) sps->pix_fmt = AV_PIX_FMT_YUV444P12;
         break;
     default:
-        av_log(s->avctx, AV_LOG_ERROR,
+        av_log(avctx, AV_LOG_ERROR,
                "4:2:0, 4:2:2, 4:4:4 supports are currently specified for 8, 10 and 12 bits.\n");
         ret = AVERROR_PATCHWELCOME;
         goto err;
-=======
-    if (sps->chroma_format_idc == 1) {
-        switch (sps->bit_depth) {
-        case 8:  sps->pix_fmt = AV_PIX_FMT_YUV420P;   break;
-        case 9:  sps->pix_fmt = AV_PIX_FMT_YUV420P9;  break;
-        case 10: sps->pix_fmt = AV_PIX_FMT_YUV420P10; break;
-        default:
-            av_log(avctx, AV_LOG_ERROR, "Unsupported bit depth: %d\n",
-                   sps->bit_depth);
-            ret = AVERROR_PATCHWELCOME;
-            goto err;
-        }
-    } else {
-        av_log(avctx, AV_LOG_ERROR,
-               "non-4:2:0 support is currently unspecified.\n");
-        return AVERROR_PATCHWELCOME;
->>>>>>> fd124d83
     }
 
     desc = av_pix_fmt_desc_get(sps->pix_fmt);
@@ -1025,31 +927,26 @@
     sps->log2_max_trafo_size                 = log2_diff_max_min_transform_block_size +
                                                sps->log2_min_tb_size;
 
-<<<<<<< HEAD
     if (sps->log2_min_cb_size < 3 || sps->log2_min_cb_size > 30) {
-        av_log(s->avctx, AV_LOG_ERROR, "Invalid value %d for log2_min_cb_size", sps->log2_min_cb_size);
+        av_log(avctx, AV_LOG_ERROR, "Invalid value %d for log2_min_cb_size", sps->log2_min_cb_size);
         ret = AVERROR_INVALIDDATA;
         goto err;
     }
 
     if (sps->log2_diff_max_min_coding_block_size > 30) {
-        av_log(s->avctx, AV_LOG_ERROR, "Invalid value %d for log2_diff_max_min_coding_block_size", sps->log2_diff_max_min_coding_block_size);
+        av_log(avctx, AV_LOG_ERROR, "Invalid value %d for log2_diff_max_min_coding_block_size", sps->log2_diff_max_min_coding_block_size);
         ret = AVERROR_INVALIDDATA;
         goto err;
     }
 
     if (sps->log2_min_tb_size >= sps->log2_min_cb_size || sps->log2_min_tb_size < 2) {
-        av_log(s->avctx, AV_LOG_ERROR, "Invalid value for log2_min_tb_size");
-=======
-    if (sps->log2_min_tb_size >= sps->log2_min_cb_size) {
         av_log(avctx, AV_LOG_ERROR, "Invalid value for log2_min_tb_size");
->>>>>>> fd124d83
         ret = AVERROR_INVALIDDATA;
         goto err;
     }
 
     if (log2_diff_max_min_transform_block_size < 0 || log2_diff_max_min_transform_block_size > 30) {
-        av_log(s->avctx, AV_LOG_ERROR, "Invalid value %d for log2_diff_max_min_transform_block_size", log2_diff_max_min_transform_block_size);
+        av_log(avctx, AV_LOG_ERROR, "Invalid value %d for log2_diff_max_min_transform_block_size", log2_diff_max_min_transform_block_size);
         ret = AVERROR_INVALIDDATA;
         goto err;
     }
@@ -1062,11 +959,7 @@
         set_default_scaling_list_data(&sps->scaling_list);
 
         if (get_bits1(gb)) {
-<<<<<<< HEAD
-            ret = scaling_list_data(s, &sps->scaling_list, sps);
-=======
-            ret = scaling_list_data(gb, avctx, &sps->scaling_list);
->>>>>>> fd124d83
+            ret = scaling_list_data(gb, avctx, &sps->scaling_list, sps);
             if (ret < 0)
                 goto err;
         }
@@ -1110,7 +1003,7 @@
     if (sps->long_term_ref_pics_present_flag) {
         sps->num_long_term_ref_pics_sps = get_ue_golomb_long(gb);
         if (sps->num_long_term_ref_pics_sps > 31U) {
-            av_log(s->avctx, AV_LOG_ERROR, "num_long_term_ref_pics_sps %d is out of range.\n",
+            av_log(avctx, AV_LOG_ERROR, "num_long_term_ref_pics_sps %d is out of range.\n",
                    sps->num_long_term_ref_pics_sps);
             goto err;
         }
@@ -1125,8 +1018,7 @@
     sps->vui.sar = (AVRational){0, 1};
     vui_present = get_bits1(gb);
     if (vui_present)
-<<<<<<< HEAD
-        decode_vui(s, sps);
+        decode_vui(gb, avctx, apply_defdispwin, sps);
 
     if (get_bits1(gb)) { // sps_extension_flag
         int sps_extension_flag[1];
@@ -1146,30 +1038,24 @@
 
             extended_precision_processing_flag = get_bits1(gb);
             if (extended_precision_processing_flag)
-                av_log(s->avctx, AV_LOG_WARNING,
+                av_log(avctx, AV_LOG_WARNING,
                    "extended_precision_processing_flag not yet implemented\n");
 
             sps->intra_smoothing_disabled_flag       = get_bits1(gb);
             high_precision_offsets_enabled_flag  = get_bits1(gb);
             if (high_precision_offsets_enabled_flag)
-                av_log(s->avctx, AV_LOG_WARNING,
+                av_log(avctx, AV_LOG_WARNING,
                    "high_precision_offsets_enabled_flag not yet implemented\n");
 
             sps->persistent_rice_adaptation_enabled_flag = get_bits1(gb);
 
             cabac_bypass_alignment_enabled_flag  = get_bits1(gb);
             if (cabac_bypass_alignment_enabled_flag)
-                av_log(s->avctx, AV_LOG_WARNING,
+                av_log(avctx, AV_LOG_WARNING,
                    "cabac_bypass_alignment_enabled_flag not yet implemented\n");
         }
     }
-    if (s->apply_defdispwin) {
-=======
-        decode_vui(gb, avctx, apply_defdispwin, sps);
-    skip_bits1(gb); // sps_extension_flag
-
     if (apply_defdispwin) {
->>>>>>> fd124d83
         sps->output_window.left_offset   += sps->vui.def_disp_win.left_offset;
         sps->output_window.right_offset  += sps->vui.def_disp_win.right_offset;
         sps->output_window.top_offset    += sps->vui.def_disp_win.top_offset;
@@ -1186,14 +1072,9 @@
                          (sps->output_window.left_offset + sps->output_window.right_offset);
     sps->output_height = sps->height -
                          (sps->output_window.top_offset + sps->output_window.bottom_offset);
-<<<<<<< HEAD
     if (sps->width  <= sps->output_window.left_offset + (int64_t)sps->output_window.right_offset  ||
         sps->height <= sps->output_window.top_offset  + (int64_t)sps->output_window.bottom_offset) {
-        av_log(s->avctx, AV_LOG_WARNING, "Invalid visible frame dimensions: %dx%d.\n",
-=======
-    if (sps->output_width <= 0 || sps->output_height <= 0) {
         av_log(avctx, AV_LOG_WARNING, "Invalid visible frame dimensions: %dx%d.\n",
->>>>>>> fd124d83
                sps->output_width, sps->output_height);
         if (avctx->err_recognition & AV_EF_EXPLODE) {
             ret = AVERROR_INVALIDDATA;
@@ -1213,15 +1094,15 @@
     sps->log2_min_pu_size = sps->log2_min_cb_size - 1;
 
     if (sps->log2_ctb_size > MAX_LOG2_CTB_SIZE) {
-        av_log(s->avctx, AV_LOG_ERROR, "CTB size out of range: 2^%d\n", sps->log2_ctb_size);
+        av_log(avctx, AV_LOG_ERROR, "CTB size out of range: 2^%d\n", sps->log2_ctb_size);
         goto err;
     }
     if (sps->log2_ctb_size < 4) {
-        av_log(s->avctx,
+        av_log(avctx,
                AV_LOG_ERROR,
                "log2_ctb_size %d differs from the bounds of any known profile\n",
                sps->log2_ctb_size);
-        avpriv_request_sample(s->avctx, "log2_ctb_size %d", sps->log2_ctb_size);
+        avpriv_request_sample(avctx, "log2_ctb_size %d", sps->log2_ctb_size);
         goto err;
     }
 
@@ -1239,25 +1120,12 @@
 
     sps->qp_bd_offset = 6 * (sps->bit_depth - 8);
 
-<<<<<<< HEAD
     if (av_mod_uintp2(sps->width, sps->log2_min_cb_size) ||
         av_mod_uintp2(sps->height, sps->log2_min_cb_size)) {
-        av_log(s->avctx, AV_LOG_ERROR, "Invalid coded frame dimensions.\n");
-        goto err;
-    }
-
-=======
-    if (sps->width  & ((1 << sps->log2_min_cb_size) - 1) ||
-        sps->height & ((1 << sps->log2_min_cb_size) - 1)) {
         av_log(avctx, AV_LOG_ERROR, "Invalid coded frame dimensions.\n");
         goto err;
     }
 
-    if (sps->log2_ctb_size > MAX_LOG2_CTB_SIZE) {
-        av_log(avctx, AV_LOG_ERROR, "CTB size out of range: 2^%d\n", sps->log2_ctb_size);
-        goto err;
-    }
->>>>>>> fd124d83
     if (sps->max_transform_hierarchy_depth_inter > sps->log2_ctb_size - sps->log2_min_tb_size) {
         av_log(avctx, AV_LOG_ERROR, "max_transform_hierarchy_depth_inter out of range: %d\n",
                sps->max_transform_hierarchy_depth_inter);
@@ -1275,12 +1143,12 @@
         goto err;
     }
 
-<<<<<<< HEAD
     if (get_bits_left(gb) < 0) {
-        av_log(s->avctx, AV_LOG_ERROR,
+        av_log(avctx, AV_LOG_ERROR,
                "Overread SPS by %d bits\n", -get_bits_left(gb));
         goto err;
-=======
+    }
+
     return 0;
 
 err:
@@ -1300,13 +1168,12 @@
 
     av_log(s->avctx, AV_LOG_DEBUG, "Decoding SPS\n");
 
-    ret = ff_hevc_parse_sps(sps, &s->HEVClc.gb, &sps_id,
+    ret = ff_hevc_parse_sps(sps, &s->HEVClc->gb, &sps_id,
                             s->apply_defdispwin,
                             s->vps_list, s->avctx);
     if (ret < 0) {
         av_buffer_unref(&sps_buf);
         return ret;
->>>>>>> fd124d83
     }
 
     if (s->avctx->debug & FF_DEBUG_BITSTREAM) {
@@ -1574,11 +1441,7 @@
     pps->scaling_list_data_present_flag = get_bits1(gb);
     if (pps->scaling_list_data_present_flag) {
         set_default_scaling_list_data(&pps->scaling_list);
-<<<<<<< HEAD
-        ret = scaling_list_data(s, &pps->scaling_list, sps);
-=======
-        ret = scaling_list_data(gb, s->avctx, &pps->scaling_list);
->>>>>>> fd124d83
+        ret = scaling_list_data(gb, s->avctx, &pps->scaling_list, sps);
         if (ret < 0)
             goto err;
     }
