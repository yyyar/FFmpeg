/*
 * This file is part of FFmpeg.
 *
 * FFmpeg is free software; you can redistribute it and/or
 * modify it under the terms of the GNU Lesser General Public
 * License as published by the Free Software Foundation; either
 * version 2.1 of the License, or (at your option) any later version.
 *
 * FFmpeg is distributed in the hope that it will be useful,
 * but WITHOUT ANY WARRANTY; without even the implied warranty of
 * MERCHANTABILITY or FITNESS FOR A PARTICULAR PURPOSE.  See the GNU
 * Lesser General Public License for more details.
 *
 * You should have received a copy of the GNU Lesser General Public
 * License along with FFmpeg; if not, write to the Free Software
 * Foundation, Inc., 51 Franklin Street, Fifth Floor, Boston, MA 02110-1301 USA
 */

/**
 * @file
 * common internal api header.
 */

#ifndef AVCODEC_INTERNAL_H
#define AVCODEC_INTERNAL_H

#include <stdint.h>

#include "libavutil/buffer.h"
#include "libavutil/mathematics.h"
#include "libavutil/pixfmt.h"
#include "avcodec.h"
#include "config.h"

#define FF_SANE_NB_CHANNELS 63U

typedef struct FramePool {
    /**
     * Pools for each data plane. For audio all the planes have the same size,
     * so only pools[0] is used.
     */
    AVBufferPool *pools[4];

    /*
     * Pool parameters
     */
    int format;
    int width, height;
    int stride_align[AV_NUM_DATA_POINTERS];
    int linesize[4];
    int planes;
    int channels;
    int samples;
} FramePool;

typedef struct AVCodecInternal {
    /**
     * Whether the parent AVCodecContext is a copy of the context which had
     * init() called on it.
     * This is used by multithreading - shared tables and picture pointers
     * should be freed from the original context only.
     */
    int is_copy;

    /**
     * Whether to allocate progress for frame threading.
     *
     * The codec must set it to 1 if it uses ff_thread_await/report_progress(),
     * then progress will be allocated in ff_thread_get_buffer(). The frames
     * then MUST be freed with ff_thread_release_buffer().
     *
     * If the codec does not need to call the progress functions (there are no
     * dependencies between the frames), it should leave this at 0. Then it can
     * decode straight to the user-provided frames (which the user will then
     * free with av_frame_unref()), there is no need to call
     * ff_thread_release_buffer().
     */
    int allocate_progress;

#if FF_API_OLD_ENCODE_AUDIO
    /**
     * Internal sample count used by avcodec_encode_audio() to fabricate pts.
     * Can be removed along with avcodec_encode_audio().
     */
    int sample_count;
#endif

    /**
     * An audio frame with less than required samples has been submitted and
     * padded with silence. Reject all subsequent frames.
     */
    int last_audio_frame;

    AVFrame to_free;

    FramePool *pool;

    /**
     * temporary buffer used for encoders to store their bitstream
     */
    uint8_t *byte_buffer;
    unsigned int byte_buffer_size;

    void *frame_thread_encoder;

    /**
     * Number of audio samples to skip at the start of the next decoded frame
     */
    int skip_samples;
} AVCodecInternal;

struct AVCodecDefault {
    const uint8_t *key;
    const uint8_t *value;
};

/**
 * Return the hardware accelerated codec for codec codec_id and
 * pixel format pix_fmt.
 *
 * @param codec_id the codec to match
 * @param pix_fmt the pixel format to match
 * @return the hardware accelerated codec, or NULL if none was found.
 */
AVHWAccel *ff_find_hwaccel(enum AVCodecID codec_id, enum AVPixelFormat pix_fmt);

/**
 * Return the index into tab at which {a,b} match elements {[0],[1]} of tab.
 * If there is no such matching pair then size is returned.
 */
int ff_match_2uint16(const uint16_t (*tab)[2], int size, int a, int b);

unsigned int avpriv_toupper4(unsigned int x);

/**
 * does needed setup of pkt_pts/pos and such for (re)get_buffer();
 */
int ff_init_buffer_info(AVCodecContext *s, AVFrame *frame);


void avpriv_color_frame(AVFrame *frame, const int color[4]);

/**
 * Remove and free all side data from packet.
 */
void ff_packet_free_side_data(AVPacket *pkt);

extern volatile int ff_avcodec_locked;
int ff_lock_avcodec(AVCodecContext *log_ctx);
int ff_unlock_avcodec(void);

int avpriv_lock_avformat(void);
int avpriv_unlock_avformat(void);

/**
 * Maximum size in bytes of extradata.
 * This value was chosen such that every bit of the buffer is
 * addressable by a 32-bit signed integer as used by get_bits.
 */
#define FF_MAX_EXTRADATA_SIZE ((1 << 28) - FF_INPUT_BUFFER_PADDING_SIZE)

/**
 * Check AVPacket size and/or allocate data.
 *
 * Encoders supporting AVCodec.encode2() can use this as a convenience to
 * ensure the output packet data is large enough, whether provided by the user
 * or allocated in this function.
 *
 * @param avctx   the AVCodecContext of the encoder
 * @param avpkt   the AVPacket
 *                If avpkt->data is already set, avpkt->size is checked
 *                to ensure it is large enough.
 *                If avpkt->data is NULL, a new buffer is allocated.
 *                avpkt->size is set to the specified size.
 *                All other AVPacket fields will be reset with av_init_packet().
 * @param size    the minimum required packet size
 * @return        0 on success, negative error code on failure
 */
int ff_alloc_packet2(AVCodecContext *avctx, AVPacket *avpkt, int size);

int ff_alloc_packet(AVPacket *avpkt, int size);

/**
 * Rescale from sample rate to AVCodecContext.time_base.
 */
static av_always_inline int64_t ff_samples_to_time_base(AVCodecContext *avctx,
                                                        int64_t samples)
{
    if(samples == AV_NOPTS_VALUE)
        return AV_NOPTS_VALUE;
    return av_rescale_q(samples, (AVRational){ 1, avctx->sample_rate },
                        avctx->time_base);
}

/**
 * Get a buffer for a frame. This is a wrapper around
 * AVCodecContext.get_buffer() and should be used instead calling get_buffer()
 * directly.
 */
int ff_get_buffer(AVCodecContext *avctx, AVFrame *frame, int flags);

/**
 * Identical in function to av_frame_make_writable(), except it uses
 * ff_get_buffer() to allocate the buffer when needed.
 */
int ff_reget_buffer(AVCodecContext *avctx, AVFrame *frame);

<<<<<<< HEAD
int ff_thread_can_start_frame(AVCodecContext *avctx);

int ff_get_logical_cpus(AVCodecContext *avctx);

int avpriv_h264_has_num_reorder_frames(AVCodecContext *avctx);

/**
 * Call avcodec_open2 recursively by decrementing counter, unlocking mutex,
 * calling the function and then restoring again. Assumes the mutex is
 * already locked
 */
int ff_codec_open2_recursive(AVCodecContext *avctx, const AVCodec *codec, AVDictionary **options);

/**
 * Call avcodec_close recursively, counterpart to avcodec_open2_recursive.
 */
int ff_codec_close_recursive(AVCodecContext *avctx);

/**
 * Finalize buf into extradata and set its size appropriately.
 */
int avpriv_bprint_to_extradata(AVCodecContext *avctx, struct AVBPrint *buf);
=======
const uint8_t *avpriv_find_start_code(const uint8_t *restrict p,
                                      const uint8_t *end,
                                      uint32_t *restrict state);
>>>>>>> f1e93986

#endif /* AVCODEC_INTERNAL_H */<|MERGE_RESOLUTION|>--- conflicted
+++ resolved
@@ -205,7 +205,6 @@
  */
 int ff_reget_buffer(AVCodecContext *avctx, AVFrame *frame);
 
-<<<<<<< HEAD
 int ff_thread_can_start_frame(AVCodecContext *avctx);
 
 int ff_get_logical_cpus(AVCodecContext *avctx);
@@ -228,10 +227,9 @@
  * Finalize buf into extradata and set its size appropriately.
  */
 int avpriv_bprint_to_extradata(AVCodecContext *avctx, struct AVBPrint *buf);
-=======
-const uint8_t *avpriv_find_start_code(const uint8_t *restrict p,
+
+const uint8_t *avpriv_find_start_code(const uint8_t *p,
                                       const uint8_t *end,
-                                      uint32_t *restrict state);
->>>>>>> f1e93986
+                                      uint32_t *state);
 
 #endif /* AVCODEC_INTERNAL_H */