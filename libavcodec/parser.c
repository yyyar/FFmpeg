/*
 * Audio and Video frame extraction
 * Copyright (c) 2003 Fabrice Bellard
 * Copyright (c) 2003 Michael Niedermayer
 *
 * This file is part of FFmpeg.
 *
 * FFmpeg is free software; you can redistribute it and/or
 * modify it under the terms of the GNU Lesser General Public
 * License as published by the Free Software Foundation; either
 * version 2.1 of the License, or (at your option) any later version.
 *
 * FFmpeg is distributed in the hope that it will be useful,
 * but WITHOUT ANY WARRANTY; without even the implied warranty of
 * MERCHANTABILITY or FITNESS FOR A PARTICULAR PURPOSE.  See the GNU
 * Lesser General Public License for more details.
 *
 * You should have received a copy of the GNU Lesser General Public
 * License along with FFmpeg; if not, write to the Free Software
 * Foundation, Inc., 51 Franklin Street, Fifth Floor, Boston, MA 02110-1301 USA
 */

#include <stdint.h>
#include <string.h>

<<<<<<< HEAD
#include "parser.h"
#include "libavutil/atomic.h"
=======
>>>>>>> a1c69965
#include "libavutil/mem.h"

#include "parser.h"

static AVCodecParser *av_first_parser = NULL;

AVCodecParser *av_parser_next(AVCodecParser *p)
{
    if (p)
        return p->next;
    else
        return av_first_parser;
}

void av_register_codec_parser(AVCodecParser *parser)
{
    do {
        parser->next = av_first_parser;
    } while (parser->next != avpriv_atomic_ptr_cas((void * volatile *)&av_first_parser, parser->next, parser));
}

AVCodecParserContext *av_parser_init(int codec_id)
{
    AVCodecParserContext *s = NULL;
    AVCodecParser *parser;
    int ret;

    if (codec_id == AV_CODEC_ID_NONE)
        return NULL;

    for (parser = av_first_parser; parser != NULL; parser = parser->next) {
        if (parser->codec_ids[0] == codec_id ||
            parser->codec_ids[1] == codec_id ||
            parser->codec_ids[2] == codec_id ||
            parser->codec_ids[3] == codec_id ||
            parser->codec_ids[4] == codec_id)
            goto found;
    }
    return NULL;

found:
    s = av_mallocz(sizeof(AVCodecParserContext));
    if (!s)
        goto err_out;
    s->parser = parser;
    s->priv_data = av_mallocz(parser->priv_data_size);
    if (!s->priv_data)
        goto err_out;
    s->fetch_timestamp=1;
    s->pict_type = AV_PICTURE_TYPE_I;
    if (parser->parser_init) {
        ret = parser->parser_init(s);
        if (ret != 0)
            goto err_out;
    }
<<<<<<< HEAD
    s->key_frame = -1;
=======
    s->fetch_timestamp      = 1;
    s->pict_type            = AV_PICTURE_TYPE_I;
    s->key_frame            = -1;
>>>>>>> a1c69965
    s->convergence_duration = 0;
    s->dts_sync_point       = INT_MIN;
    s->dts_ref_dts_delta    = INT_MIN;
    s->pts_dts_delta        = INT_MIN;
    return s;

err_out:
    if (s)
        av_freep(&s->priv_data);
    av_free(s);
    return NULL;
}

void ff_fetch_timestamp(AVCodecParserContext *s, int off, int remove)
{
    int i;

    s->dts    =
    s->pts    = AV_NOPTS_VALUE;
    s->pos    = -1;
    s->offset = 0;
    for (i = 0; i < AV_PARSER_PTS_NB; i++) {
        if (s->cur_offset + off >= s->cur_frame_offset[i] &&
            (s->frame_offset < s->cur_frame_offset[i] ||
             (!s->frame_offset && !s->next_frame_offset)) &&
            s->cur_frame_end[i]) {
            s->dts    = s->cur_frame_dts[i];
            s->pts    = s->cur_frame_pts[i];
            s->pos    = s->cur_frame_pos[i];
            s->offset = s->next_frame_offset - s->cur_frame_offset[i];
            if (remove)
                s->cur_frame_offset[i] = INT64_MAX;
            if (s->cur_offset + off < s->cur_frame_end[i])
                break;
        }
    }
}

int av_parser_parse2(AVCodecParserContext *s, AVCodecContext *avctx,
                     uint8_t **poutbuf, int *poutbuf_size,
                     const uint8_t *buf, int buf_size,
                     int64_t pts, int64_t dts, int64_t pos)
{
    int index, i;
    uint8_t dummy_buf[FF_INPUT_BUFFER_PADDING_SIZE];

    if (!(s->flags & PARSER_FLAG_FETCHED_OFFSET)) {
        s->next_frame_offset =
        s->cur_offset        = pos;
        s->flags            |= PARSER_FLAG_FETCHED_OFFSET;
    }

    if (buf_size == 0) {
        /* padding is always necessary even if EOF, so we add it here */
        memset(dummy_buf, 0, sizeof(dummy_buf));
        buf = dummy_buf;
    } else if (s->cur_offset + buf_size != s->cur_frame_end[s->cur_frame_start_index]) { /* skip remainder packets */
        /* add a new packet descriptor */
        i = (s->cur_frame_start_index + 1) & (AV_PARSER_PTS_NB - 1);
        s->cur_frame_start_index = i;
        s->cur_frame_offset[i]   = s->cur_offset;
        s->cur_frame_end[i]      = s->cur_offset + buf_size;
        s->cur_frame_pts[i]      = pts;
        s->cur_frame_dts[i]      = dts;
        s->cur_frame_pos[i]      = pos;
    }

    if (s->fetch_timestamp) {
        s->fetch_timestamp = 0;
        s->last_pts        = s->pts;
        s->last_dts        = s->dts;
        s->last_pos        = s->pos;
        ff_fetch_timestamp(s, 0, 0);
    }
    /* WARNING: the returned index can be negative */
    index = s->parser->parser_parse(s, avctx, (const uint8_t **) poutbuf,
                                    poutbuf_size, buf, buf_size);
    /* update the file pointer */
    if (*poutbuf_size) {
        /* fill the data for the current frame */
        s->frame_offset = s->next_frame_offset;

        /* offset of the next frame */
        s->next_frame_offset = s->cur_offset + index;
        s->fetch_timestamp   = 1;
    }
    if (index < 0)
        index = 0;
    s->cur_offset += index;
    return index;
}

int av_parser_change(AVCodecParserContext *s, AVCodecContext *avctx,
                     uint8_t **poutbuf, int *poutbuf_size,
                     const uint8_t *buf, int buf_size, int keyframe)
{
    if (s && s->parser->split) {
        if ((avctx->flags  & CODEC_FLAG_GLOBAL_HEADER) ||
            (avctx->flags2 & CODEC_FLAG2_LOCAL_HEADER)) {
            int i = s->parser->split(avctx, buf, buf_size);
            buf      += i;
            buf_size -= i;
        }
    }

    /* cast to avoid warning about discarding qualifiers */
    *poutbuf      = (uint8_t *) buf;
    *poutbuf_size = buf_size;
    if (avctx->extradata) {
        if ((keyframe && (avctx->flags2 & CODEC_FLAG2_LOCAL_HEADER))) {
            int size = buf_size + avctx->extradata_size;

            *poutbuf_size = size;
            *poutbuf      = av_malloc(size + FF_INPUT_BUFFER_PADDING_SIZE);

            memcpy(*poutbuf, avctx->extradata, avctx->extradata_size);
            memcpy((*poutbuf) + avctx->extradata_size, buf,
                   buf_size + FF_INPUT_BUFFER_PADDING_SIZE);
            return 1;
        }
    }

    return 0;
}

void av_parser_close(AVCodecParserContext *s)
{
    if (s) {
        if (s->parser->parser_close)
            s->parser->parser_close(s);
        av_free(s->priv_data);
        av_free(s);
    }
}

int ff_combine_frame(ParseContext *pc, int next,
                     const uint8_t **buf, int *buf_size)
{
    if (pc->overread) {
        av_dlog(NULL, "overread %d, state:%X next:%d index:%d o_index:%d\n",
                pc->overread, pc->state, next, pc->index, pc->overread_index);
        av_dlog(NULL, "%X %X %X %X\n",
                (*buf)[0], (*buf)[1], (*buf)[2], (*buf)[3]);
    }

    /* Copy overread bytes from last frame into buffer. */
    for (; pc->overread > 0; pc->overread--)
        pc->buffer[pc->index++] = pc->buffer[pc->overread_index++];

    /* flush remaining if EOF */
    if (!*buf_size && next == END_NOT_FOUND)
        next = 0;

    pc->last_index = pc->index;

    /* copy into buffer end return */
    if (next == END_NOT_FOUND) {
        void *new_buffer = av_fast_realloc(pc->buffer, &pc->buffer_size,
                                           (*buf_size) + pc->index +
                                           FF_INPUT_BUFFER_PADDING_SIZE);

<<<<<<< HEAD
        if(!new_buffer) {
            pc->index = 0;
=======
        if (!new_buffer)
>>>>>>> a1c69965
            return AVERROR(ENOMEM);
        }
        pc->buffer = new_buffer;
        memcpy(&pc->buffer[pc->index], *buf, *buf_size);
        pc->index += *buf_size;
        return -1;
    }

    *buf_size          =
    pc->overread_index = pc->index + next;

    /* append to buffer */
<<<<<<< HEAD
    if(pc->index){
        void* new_buffer = av_fast_realloc(pc->buffer, &pc->buffer_size, next + pc->index + FF_INPUT_BUFFER_PADDING_SIZE);
        if(!new_buffer) {
            pc->overread_index =
            pc->index = 0;
=======
    if (pc->index) {
        void *new_buffer = av_fast_realloc(pc->buffer, &pc->buffer_size,
                                           next + pc->index +
                                           FF_INPUT_BUFFER_PADDING_SIZE);

        if (!new_buffer)
>>>>>>> a1c69965
            return AVERROR(ENOMEM);
        }
        pc->buffer = new_buffer;
        if (next > -FF_INPUT_BUFFER_PADDING_SIZE)
            memcpy(&pc->buffer[pc->index], *buf,
                   next + FF_INPUT_BUFFER_PADDING_SIZE);
        pc->index = 0;
        *buf      = pc->buffer;
    }

    /* store overread bytes */
    for (; next < 0; next++) {
        pc->state   = (pc->state   << 8) | pc->buffer[pc->last_index + next];
        pc->state64 = (pc->state64 << 8) | pc->buffer[pc->last_index + next];
        pc->overread++;
    }

    if (pc->overread) {
        av_dlog(NULL, "overread %d, state:%X next:%d index:%d o_index:%d\n",
                pc->overread, pc->state, next, pc->index, pc->overread_index);
        av_dlog(NULL, "%X %X %X %X\n",
                (*buf)[0], (*buf)[1], (*buf)[2], (*buf)[3]);
    }

    return 0;
}

void ff_parse_close(AVCodecParserContext *s)
{
    ParseContext *pc = s->priv_data;

    av_freep(&pc->buffer);
}

int ff_mpeg4video_split(AVCodecContext *avctx, const uint8_t *buf, int buf_size)
{
    int i;
    uint32_t state = -1;

    for (i = 0; i < buf_size; i++) {
        state = (state << 8) | buf[i];
        if (state == 0x1B3 || state == 0x1B6)
            return i - 3;
    }
    return 0;
}<|MERGE_RESOLUTION|>--- conflicted
+++ resolved
@@ -23,11 +23,7 @@
 #include <stdint.h>
 #include <string.h>
 
-<<<<<<< HEAD
-#include "parser.h"
 #include "libavutil/atomic.h"
-=======
->>>>>>> a1c69965
 #include "libavutil/mem.h"
 
 #include "parser.h"
@@ -83,13 +79,7 @@
         if (ret != 0)
             goto err_out;
     }
-<<<<<<< HEAD
-    s->key_frame = -1;
-=======
-    s->fetch_timestamp      = 1;
-    s->pict_type            = AV_PICTURE_TYPE_I;
     s->key_frame            = -1;
->>>>>>> a1c69965
     s->convergence_duration = 0;
     s->dts_sync_point       = INT_MIN;
     s->dts_ref_dts_delta    = INT_MIN;
@@ -251,12 +241,8 @@
                                            (*buf_size) + pc->index +
                                            FF_INPUT_BUFFER_PADDING_SIZE);
 
-<<<<<<< HEAD
-        if(!new_buffer) {
+        if (!new_buffer) {
             pc->index = 0;
-=======
-        if (!new_buffer)
->>>>>>> a1c69965
             return AVERROR(ENOMEM);
         }
         pc->buffer = new_buffer;
@@ -269,20 +255,13 @@
     pc->overread_index = pc->index + next;
 
     /* append to buffer */
-<<<<<<< HEAD
-    if(pc->index){
-        void* new_buffer = av_fast_realloc(pc->buffer, &pc->buffer_size, next + pc->index + FF_INPUT_BUFFER_PADDING_SIZE);
-        if(!new_buffer) {
-            pc->overread_index =
-            pc->index = 0;
-=======
     if (pc->index) {
         void *new_buffer = av_fast_realloc(pc->buffer, &pc->buffer_size,
                                            next + pc->index +
                                            FF_INPUT_BUFFER_PADDING_SIZE);
-
-        if (!new_buffer)
->>>>>>> a1c69965
+        if (!new_buffer) {
+            pc->overread_index =
+            pc->index = 0;
             return AVERROR(ENOMEM);
         }
         pc->buffer = new_buffer;
