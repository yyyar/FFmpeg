/*
 * Intel MediaSDK QSV encoder/decoder shared code
 *
 * This file is part of FFmpeg.
 *
 * FFmpeg is free software; you can redistribute it and/or
 * modify it under the terms of the GNU Lesser General Public
 * License as published by the Free Software Foundation; either
 * version 2.1 of the License, or (at your option) any later version.
 *
 * FFmpeg is distributed in the hope that it will be useful,
 * but WITHOUT ANY WARRANTY; without even the implied warranty of
 * MERCHANTABILITY or FITNESS FOR A PARTICULAR PURPOSE.  See the GNU
 * Lesser General Public License for more details.
 *
 * You should have received a copy of the GNU Lesser General Public
 * License along with FFmpeg; if not, write to the Free Software
 * Foundation, Inc., 51 Franklin Street, Fifth Floor, Boston, MA 02110-1301 USA
 */

#ifndef AVCODEC_QSV_INTERNAL_H
#define AVCODEC_QSV_INTERNAL_H

#include <mfx/mfxvideo.h>

#include "libavutil/frame.h"

#include "avcodec.h"

#define QSV_VERSION_MAJOR 1
#define QSV_VERSION_MINOR 1

#define ASYNC_DEPTH_DEFAULT 4       // internal parallelism

#define QSV_MAX_ENC_PAYLOAD 2       // # of mfxEncodeCtrl payloads supported

#define QSV_VERSION_ATLEAST(MAJOR, MINOR)   \
    (MFX_VERSION_MAJOR > (MAJOR) ||         \
     MFX_VERSION_MAJOR == (MAJOR) && MFX_VERSION_MINOR >= (MINOR))

typedef struct QSVFrame {
    AVFrame *frame;
<<<<<<< HEAD
    mfxFrameSurface1 *surface;
    mfxEncodeCtrl enc_ctrl;

    mfxFrameSurface1 surface_internal;
=======
    mfxFrameSurface1 surface;
>>>>>>> 404e5147

    int queued;
    int used;

    struct QSVFrame *next;
} QSVFrame;

typedef struct QSVFramesContext {
    AVBufferRef *hw_frames_ctx;
    mfxFrameInfo info;
    mfxMemId *mids;
    int    nb_mids;
} QSVFramesContext;

/**
 * Convert a libmfx error code into an ffmpeg error code.
 */
int ff_qsv_map_error(mfxStatus mfx_err, const char **desc);

int ff_qsv_print_error(void *log_ctx, mfxStatus err,
                       const char *error_string);

int ff_qsv_print_warning(void *log_ctx, mfxStatus err,
                         const char *warning_string);

int ff_qsv_codec_id_to_mfx(enum AVCodecID codec_id);
int ff_qsv_profile_to_mfx(enum AVCodecID codec_id, int profile);

int ff_qsv_map_pixfmt(enum AVPixelFormat format, uint32_t *fourcc);

int ff_qsv_init_internal_session(AVCodecContext *avctx, mfxSession *session,
                                 const char *load_plugins);

int ff_qsv_init_session_hwcontext(AVCodecContext *avctx, mfxSession *session,
                                  QSVFramesContext *qsv_frames_ctx,
                                  const char *load_plugins, int opaque);

#endif /* AVCODEC_QSV_INTERNAL_H */<|MERGE_RESOLUTION|>--- conflicted
+++ resolved
@@ -40,14 +40,8 @@
 
 typedef struct QSVFrame {
     AVFrame *frame;
-<<<<<<< HEAD
-    mfxFrameSurface1 *surface;
+    mfxFrameSurface1 surface;
     mfxEncodeCtrl enc_ctrl;
-
-    mfxFrameSurface1 surface_internal;
-=======
-    mfxFrameSurface1 surface;
->>>>>>> 404e5147
 
     int queued;
     int used;
