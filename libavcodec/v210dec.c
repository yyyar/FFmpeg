--- conflicted
+++ resolved
@@ -60,37 +60,24 @@
     avctx->pix_fmt             = AV_PIX_FMT_YUV422P10;
     avctx->bits_per_raw_sample = 10;
 
-<<<<<<< HEAD
-    avctx->coded_frame         = avcodec_alloc_frame();
-    if (!avctx->coded_frame)
-        return AVERROR(ENOMEM);
-
     s->unpack_frame            = v210_planar_unpack_c;
 
     if (HAVE_MMX)
         v210_x86_init(s);
 
-=======
->>>>>>> 759001c5
     return 0;
 }
 
 static int decode_frame(AVCodecContext *avctx, void *data, int *got_frame,
                         AVPacket *avpkt)
 {
-<<<<<<< HEAD
     V210DecContext *s = avctx->priv_data;
 
     int h, w, ret, stride, aligned_input;
-    AVFrame *pic = avctx->coded_frame;
-=======
-    int h, w, ret;
     AVFrame *pic = data;
->>>>>>> 759001c5
     const uint8_t *psrc = avpkt->data;
     uint16_t *y, *u, *v;
 
-<<<<<<< HEAD
     if (s->custom_stride )
         stride = s->custom_stride;
     else {
@@ -98,8 +85,6 @@
         stride = aligned_width * 8 / 3;
     }
 
-=======
->>>>>>> 759001c5
     if (avpkt->size < stride * avctx->height) {
         if ((((avctx->width + 23) / 24) * 24 * 8) / 3 * avctx->height == avpkt->size) {
             stride = avpkt->size / avctx->height;
@@ -119,15 +104,7 @@
             v210_x86_init(s);
     }
 
-<<<<<<< HEAD
-    if (pic->data[0])
-        avctx->release_buffer(avctx, pic);
-
-    pic->reference = 0;
-    if ((ret = ff_get_buffer(avctx, pic)) < 0)
-=======
     if ((ret = ff_get_buffer(avctx, pic, 0)) < 0)
->>>>>>> 759001c5
         return ret;
 
     y = (uint16_t*)pic->data[0];
@@ -174,17 +151,6 @@
     return avpkt->size;
 }
 
-<<<<<<< HEAD
-static av_cold int decode_close(AVCodecContext *avctx)
-{
-    AVFrame *pic = avctx->coded_frame;
-    if (pic->data[0])
-        avctx->release_buffer(avctx, pic);
-    av_freep(&avctx->coded_frame);
-
-    return 0;
-}
-
 #define V210DEC_FLAGS AV_OPT_FLAG_DECODING_PARAM | AV_OPT_FLAG_VIDEO_PARAM
 static const AVOption v210dec_options[] = {
     {"custom_stride", "Custom V210 stride", offsetof(V210DecContext, custom_stride), FF_OPT_TYPE_INT,
@@ -199,8 +165,6 @@
     LIBAVUTIL_VERSION_INT,
 };
 
-=======
->>>>>>> 759001c5
 AVCodec ff_v210_decoder = {
     .name           = "v210",
     .type           = AVMEDIA_TYPE_VIDEO,
