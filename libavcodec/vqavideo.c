/*
 * Westwood Studios VQA Video Decoder
 * Copyright (C) 2003 the ffmpeg project
 *
 * This file is part of FFmpeg.
 *
 * FFmpeg is free software; you can redistribute it and/or
 * modify it under the terms of the GNU Lesser General Public
 * License as published by the Free Software Foundation; either
 * version 2.1 of the License, or (at your option) any later version.
 *
 * FFmpeg is distributed in the hope that it will be useful,
 * but WITHOUT ANY WARRANTY; without even the implied warranty of
 * MERCHANTABILITY or FITNESS FOR A PARTICULAR PURPOSE.  See the GNU
 * Lesser General Public License for more details.
 *
 * You should have received a copy of the GNU Lesser General Public
 * License along with FFmpeg; if not, write to the Free Software
 * Foundation, Inc., 51 Franklin Street, Fifth Floor, Boston, MA 02110-1301 USA
 */

/**
 * @file
 * VQA Video Decoder
 * @author Mike Melanson (melanson@pcisys.net)
 * @see http://wiki.multimedia.cx/index.php?title=VQA
 *
 * The VQA video decoder outputs PAL8 or RGB555 colorspace data, depending
 * on the type of data in the file.
 *
 * This decoder needs the 42-byte VQHD header from the beginning
 * of the VQA file passed through the extradata field. The VQHD header
 * is laid out as:
 *
 *   bytes 0-3   chunk fourcc: 'VQHD'
 *   bytes 4-7   chunk size in big-endian format, should be 0x0000002A
 *   bytes 8-49  VQHD chunk data
 *
 * Bytes 8-49 are what this decoder expects to see.
 *
 * Briefly, VQA is a vector quantized animation format that operates in a
 * VGA palettized colorspace. It operates on pixel vectors (blocks)
 * of either 4x2 or 4x4 in size. Compressed VQA chunks can contain vector
 * codebooks, palette information, and code maps for rendering vectors onto
 * frames. Any of these components can also be compressed with a run-length
 * encoding (RLE) algorithm commonly referred to as "format80".
 *
 * VQA takes a novel approach to rate control. Each group of n frames
 * (usually, n = 8) relies on a different vector codebook. Rather than
 * transporting an entire codebook every 8th frame, the new codebook is
 * broken up into 8 pieces and sent along with the compressed video chunks
 * for each of the 8 frames preceding the 8 frames which require the
 * codebook. A full codebook is also sent on the very first frame of a
 * file. This is an interesting technique, although it makes random file
 * seeking difficult despite the fact that the frames are all intracoded.
 *
 * V1,2 VQA uses 12-bit codebook indexes. If the 12-bit indexes were
 * packed into bytes and then RLE compressed, bytewise, the results would
 * be poor. That is why the coding method divides each index into 2 parts,
 * the top 4 bits and the bottom 8 bits, then RL encodes the 4-bit pieces
 * together and the 8-bit pieces together. If most of the vectors are
 * clustered into one group of 256 vectors, most of the 4-bit index pieces
 * should be the same.
 */

#include <stdio.h>
#include <stdlib.h>
#include <string.h>

#include "libavutil/intreadwrite.h"
#include "libavutil/imgutils.h"
#include "avcodec.h"
#include "bytestream.h"

#define PALETTE_COUNT 256
#define VQA_HEADER_SIZE 0x2A

/* allocate the maximum vector space, regardless of the file version:
 * (0xFF00 codebook vectors + 0x100 solid pixel vectors) * (4x4 pixels/block) */
#define MAX_CODEBOOK_VECTORS 0xFF00
#define SOLID_PIXEL_VECTORS 0x100
#define MAX_VECTORS (MAX_CODEBOOK_VECTORS + SOLID_PIXEL_VECTORS)
#define MAX_CODEBOOK_SIZE (MAX_VECTORS * 4 * 4)

#define CBF0_TAG MKBETAG('C', 'B', 'F', '0')
#define CBFZ_TAG MKBETAG('C', 'B', 'F', 'Z')
#define CBP0_TAG MKBETAG('C', 'B', 'P', '0')
#define CBPZ_TAG MKBETAG('C', 'B', 'P', 'Z')
#define CPL0_TAG MKBETAG('C', 'P', 'L', '0')
#define CPLZ_TAG MKBETAG('C', 'P', 'L', 'Z')
#define VPTZ_TAG MKBETAG('V', 'P', 'T', 'Z')

typedef struct VqaContext {

    AVCodecContext *avctx;
    AVFrame frame;
    GetByteContext gb;

    uint32_t palette[PALETTE_COUNT];

    int width;   /* width of a frame */
    int height;   /* height of a frame */
    int vector_width;  /* width of individual vector */
    int vector_height;  /* height of individual vector */
    int vqa_version;  /* this should be either 1, 2 or 3 */

    unsigned char *codebook;         /* the current codebook */
    int codebook_size;
    unsigned char *next_codebook_buffer;  /* accumulator for next codebook */
    int next_codebook_buffer_index;

    unsigned char *decode_buffer;
    int decode_buffer_size;

    /* number of frames to go before replacing codebook */
    int partial_countdown;
    int partial_count;

} VqaContext;

static av_cold int vqa_decode_init(AVCodecContext *avctx)
{
    VqaContext *s = avctx->priv_data;
    int i, j, codebook_index;

    s->avctx = avctx;
    avctx->pix_fmt = PIX_FMT_PAL8;

    /* make sure the extradata made it */
    if (s->avctx->extradata_size != VQA_HEADER_SIZE) {
        av_log(s->avctx, AV_LOG_ERROR, "  VQA video: expected extradata size of %d\n", VQA_HEADER_SIZE);
        return -1;
    }

    /* load up the VQA parameters from the header */
    s->vqa_version = s->avctx->extradata[0];
<<<<<<< HEAD
    if (s->vqa_version < 1 || s->vqa_version > 3) {
        av_log(s->avctx, AV_LOG_ERROR, "  VQA video: unsupported version %d\n", s->vqa_version);
        return -1;
=======
    switch (s->vqa_version) {
    case 1:
    case 2:
        break;
    case 3:
        av_log_missing_feature(avctx, "VQA Version 3", 0);
        return AVERROR_PATCHWELCOME;
    default:
        av_log_missing_feature(avctx, "VQA Version", 1);
        return AVERROR_PATCHWELCOME;
>>>>>>> 26589aa8
    }
    s->width = AV_RL16(&s->avctx->extradata[6]);
    s->height = AV_RL16(&s->avctx->extradata[8]);
    if(av_image_check_size(s->width, s->height, 0, avctx)){
        s->width= s->height= 0;
        return -1;
    }
    s->vector_width = s->avctx->extradata[10];
    s->vector_height = s->avctx->extradata[11];
    s->partial_count = s->partial_countdown = s->avctx->extradata[13];

    /* the vector dimensions have to meet very stringent requirements */
    if ((s->vector_width != 4) ||
        ((s->vector_height != 2) && (s->vector_height != 4))) {
        /* return without further initialization */
        return -1;
    }

    if (s->width % s->vector_width || s->height % s->vector_height) {
        av_log(avctx, AV_LOG_ERROR, "Image size not multiple of block size\n");
        return AVERROR_INVALIDDATA;
    }

    /* allocate codebooks */
    s->codebook_size = MAX_CODEBOOK_SIZE;
    s->codebook = av_malloc(s->codebook_size);
    s->next_codebook_buffer = av_malloc(s->codebook_size);

    /* initialize the solid-color vectors */
    if (s->vector_height == 4) {
        codebook_index = 0xFF00 * 16;
        for (i = 0; i < 256; i++)
            for (j = 0; j < 16; j++)
                s->codebook[codebook_index++] = i;
    } else {
        codebook_index = 0xF00 * 8;
        for (i = 0; i < 256; i++)
            for (j = 0; j < 8; j++)
                s->codebook[codebook_index++] = i;
    }
    s->next_codebook_buffer_index = 0;

    /* allocate decode buffer */
    s->decode_buffer_size = (s->width / s->vector_width) *
        (s->height / s->vector_height) * 2;
    s->decode_buffer = av_malloc(s->decode_buffer_size);

    avcodec_get_frame_defaults(&s->frame);
    s->frame.data[0] = NULL;

    return 0;
}

#define CHECK_COUNT() \
    if (dest_index + count > dest_size) { \
        av_log(NULL, AV_LOG_ERROR, "  VQA video: decode_format80 problem: next op would overflow dest_index\n"); \
        av_log(NULL, AV_LOG_ERROR, "  VQA video: current dest_index = %d, count = %d, dest_size = %d\n", \
            dest_index, count, dest_size); \
        return AVERROR_INVALIDDATA; \
    }

#define CHECK_COPY(idx) \
    if (idx < 0 || idx + count > dest_size) { \
        av_log(NULL, AV_LOG_ERROR, "  VQA video: decode_format80 problem: next op would overflow dest_index\n"); \
        av_log(NULL, AV_LOG_ERROR, "  VQA video: current src_pos = %d, count = %d, dest_size = %d\n", \
            src_pos, count, dest_size); \
        return AVERROR_INVALIDDATA; \
    }


static int decode_format80(GetByteContext *gb, int src_size,
    unsigned char *dest, int dest_size, int check_size) {

    int dest_index = 0;
    int count, opcode, start;
    int src_pos;
    unsigned char color;
    int i;

    start = bytestream2_tell(gb);
    while (bytestream2_tell(gb) - start < src_size) {
        opcode = bytestream2_get_byte(gb);
        av_dlog(NULL, "      opcode %02X: ", opcode);

        /* 0x80 means that frame is finished */
        if (opcode == 0x80)
            return 0;

        if (dest_index >= dest_size) {
            av_log(NULL, AV_LOG_ERROR, "  VQA video: decode_format80 problem: dest_index (%d) exceeded dest_size (%d)\n",
                dest_index, dest_size);
            return AVERROR_INVALIDDATA;
        }

        if (opcode == 0xFF) {

            count   = bytestream2_get_le16(gb);
            src_pos = bytestream2_get_le16(gb);
            av_dlog(NULL, "(1) copy %X bytes from absolute pos %X\n", count, src_pos);
            CHECK_COUNT();
            CHECK_COPY(src_pos);
            for (i = 0; i < count; i++)
                dest[dest_index + i] = dest[src_pos + i];
            dest_index += count;

        } else if (opcode == 0xFE) {

            count = bytestream2_get_le16(gb);
            color = bytestream2_get_byte(gb);
            av_dlog(NULL, "(2) set %X bytes to %02X\n", count, color);
            CHECK_COUNT();
            memset(&dest[dest_index], color, count);
            dest_index += count;

        } else if ((opcode & 0xC0) == 0xC0) {

            count = (opcode & 0x3F) + 3;
            src_pos = bytestream2_get_le16(gb);
            av_dlog(NULL, "(3) copy %X bytes from absolute pos %X\n", count, src_pos);
            CHECK_COUNT();
            CHECK_COPY(src_pos);
            for (i = 0; i < count; i++)
                dest[dest_index + i] = dest[src_pos + i];
            dest_index += count;

        } else if (opcode > 0x80) {

            count = opcode & 0x3F;
            av_dlog(NULL, "(4) copy %X bytes from source to dest\n", count);
            CHECK_COUNT();
            bytestream2_get_buffer(gb, &dest[dest_index], count);
            dest_index += count;

        } else {

            count = ((opcode & 0x70) >> 4) + 3;
            src_pos = bytestream2_get_byte(gb) | ((opcode & 0x0F) << 8);
            av_dlog(NULL, "(5) copy %X bytes from relpos %X\n", count, src_pos);
            CHECK_COUNT();
            CHECK_COPY(dest_index - src_pos);
            for (i = 0; i < count; i++)
                dest[dest_index + i] = dest[dest_index - src_pos + i];
            dest_index += count;
        }
    }

    /* validate that the entire destination buffer was filled; this is
     * important for decoding frame maps since each vector needs to have a
     * codebook entry; it is not important for compressed codebooks because
     * not every entry needs to be filled */
    if (check_size)
        if (dest_index < dest_size)
            av_log(NULL, AV_LOG_ERROR, "  VQA video: decode_format80 problem: decode finished with dest_index (%d) < dest_size (%d)\n",
                dest_index, dest_size);

    return 0; // let's display what we decoded anyway
}

static int vqa_decode_chunk(VqaContext *s)
{
    unsigned int chunk_type;
    unsigned int chunk_size;
    int byte_skip;
    unsigned int index = 0;
    int i;
    unsigned char r, g, b;
    int index_shift;
    int res;

    int cbf0_chunk = -1;
    int cbfz_chunk = -1;
    int cbp0_chunk = -1;
    int cbpz_chunk = -1;
    int cpl0_chunk = -1;
    int cplz_chunk = -1;
    int vptz_chunk = -1;

    int x, y;
    int lines = 0;
    int pixel_ptr;
    int vector_index = 0;
    int lobyte = 0;
    int hibyte = 0;
    int lobytes = 0;
    int hibytes = s->decode_buffer_size / 2;

    /* first, traverse through the frame and find the subchunks */
    while (bytestream2_get_bytes_left(&s->gb) >= 8) {

        chunk_type = bytestream2_get_be32u(&s->gb);
        index      = bytestream2_tell(&s->gb);
        chunk_size = bytestream2_get_be32u(&s->gb);

        switch (chunk_type) {

        case CBF0_TAG:
            cbf0_chunk = index;
            break;

        case CBFZ_TAG:
            cbfz_chunk = index;
            break;

        case CBP0_TAG:
            cbp0_chunk = index;
            break;

        case CBPZ_TAG:
            cbpz_chunk = index;
            break;

        case CPL0_TAG:
            cpl0_chunk = index;
            break;

        case CPLZ_TAG:
            cplz_chunk = index;
            break;

        case VPTZ_TAG:
            vptz_chunk = index;
            break;

        default:
            av_log(s->avctx, AV_LOG_ERROR, "  VQA video: Found unknown chunk type: %c%c%c%c (%08X)\n",
            (chunk_type >> 24) & 0xFF,
            (chunk_type >> 16) & 0xFF,
            (chunk_type >>  8) & 0xFF,
            (chunk_type >>  0) & 0xFF,
            chunk_type);
            break;
        }

        byte_skip = chunk_size & 0x01;
        bytestream2_skip(&s->gb, chunk_size + byte_skip);
    }

    /* next, deal with the palette */
    if ((cpl0_chunk != -1) && (cplz_chunk != -1)) {

        /* a chunk should not have both chunk types */
        av_log(s->avctx, AV_LOG_ERROR, "  VQA video: problem: found both CPL0 and CPLZ chunks\n");
        return AVERROR_INVALIDDATA;
    }

    /* decompress the palette chunk */
    if (cplz_chunk != -1) {

/* yet to be handled */

    }

    /* convert the RGB palette into the machine's endian format */
    if (cpl0_chunk != -1) {

        bytestream2_seek(&s->gb, cpl0_chunk, SEEK_SET);
        chunk_size = bytestream2_get_be32(&s->gb);
        /* sanity check the palette size */
        if (chunk_size / 3 > 256 || chunk_size > bytestream2_get_bytes_left(&s->gb)) {
            av_log(s->avctx, AV_LOG_ERROR, "  VQA video: problem: found a palette chunk with %d colors\n",
                chunk_size / 3);
            return AVERROR_INVALIDDATA;
        }
        for (i = 0; i < chunk_size / 3; i++) {
            /* scale by 4 to transform 6-bit palette -> 8-bit */
            r = bytestream2_get_byteu(&s->gb) * 4;
            g = bytestream2_get_byteu(&s->gb) * 4;
            b = bytestream2_get_byteu(&s->gb) * 4;
            s->palette[i] = 0xFF << 24 | r << 16 | g << 8 | b;
            s->palette[i] |= s->palette[i] >> 6 & 0x30303;
        }
    }

    /* next, look for a full codebook */
    if ((cbf0_chunk != -1) && (cbfz_chunk != -1)) {

        /* a chunk should not have both chunk types */
        av_log(s->avctx, AV_LOG_ERROR, "  VQA video: problem: found both CBF0 and CBFZ chunks\n");
        return AVERROR_INVALIDDATA;
    }

    /* decompress the full codebook chunk */
    if (cbfz_chunk != -1) {

        bytestream2_seek(&s->gb, cbfz_chunk, SEEK_SET);
        chunk_size = bytestream2_get_be32(&s->gb);
        if ((res = decode_format80(&s->gb, chunk_size, s->codebook,
                                   s->codebook_size, 0)) < 0)
            return res;
    }

    /* copy a full codebook */
    if (cbf0_chunk != -1) {

        bytestream2_seek(&s->gb, cbf0_chunk, SEEK_SET);
        chunk_size = bytestream2_get_be32(&s->gb);
        /* sanity check the full codebook size */
        if (chunk_size > MAX_CODEBOOK_SIZE) {
            av_log(s->avctx, AV_LOG_ERROR, "  VQA video: problem: CBF0 chunk too large (0x%X bytes)\n",
                chunk_size);
            return AVERROR_INVALIDDATA;
        }

        bytestream2_get_buffer(&s->gb, s->codebook, chunk_size);
    }

    /* decode the frame */
    if (vptz_chunk == -1) {

        /* something is wrong if there is no VPTZ chunk */
        av_log(s->avctx, AV_LOG_ERROR, "  VQA video: problem: no VPTZ chunk found\n");
        return AVERROR_INVALIDDATA;
    }

    bytestream2_seek(&s->gb, vptz_chunk, SEEK_SET);
    chunk_size = bytestream2_get_be32(&s->gb);
    if ((res = decode_format80(&s->gb, chunk_size,
                               s->decode_buffer, s->decode_buffer_size, 1)) < 0)
        return res;

    /* render the final PAL8 frame */
    if (s->vector_height == 4)
        index_shift = 4;
    else
        index_shift = 3;
    for (y = 0; y < s->frame.linesize[0] * s->height;
        y += s->frame.linesize[0] * s->vector_height) {

        for (x = y; x < y + s->width; x += 4, lobytes++, hibytes++) {
            pixel_ptr = x;

            /* get the vector index, the method for which varies according to
             * VQA file version */
            switch (s->vqa_version) {

            case 1:
                lobyte = s->decode_buffer[lobytes * 2];
                hibyte = s->decode_buffer[(lobytes * 2) + 1];
                vector_index = ((hibyte << 8) | lobyte) >> 3;
                vector_index <<= index_shift;
                lines = s->vector_height;
                /* uniform color fill - a quick hack */
                if (hibyte == 0xFF) {
                    while (lines--) {
                        s->frame.data[0][pixel_ptr + 0] = 255 - lobyte;
                        s->frame.data[0][pixel_ptr + 1] = 255 - lobyte;
                        s->frame.data[0][pixel_ptr + 2] = 255 - lobyte;
                        s->frame.data[0][pixel_ptr + 3] = 255 - lobyte;
                        pixel_ptr += s->frame.linesize[0];
                    }
                    lines=0;
                }
                break;

            case 2:
                lobyte = s->decode_buffer[lobytes];
                hibyte = s->decode_buffer[hibytes];
                vector_index = (hibyte << 8) | lobyte;
                vector_index <<= index_shift;
                lines = s->vector_height;
                break;

            case 3:
/* not implemented yet */
                lines = 0;
                break;
            }

            while (lines--) {
                s->frame.data[0][pixel_ptr + 0] = s->codebook[vector_index++];
                s->frame.data[0][pixel_ptr + 1] = s->codebook[vector_index++];
                s->frame.data[0][pixel_ptr + 2] = s->codebook[vector_index++];
                s->frame.data[0][pixel_ptr + 3] = s->codebook[vector_index++];
                pixel_ptr += s->frame.linesize[0];
            }
        }
    }

    /* handle partial codebook */
    if ((cbp0_chunk != -1) && (cbpz_chunk != -1)) {
        /* a chunk should not have both chunk types */
        av_log(s->avctx, AV_LOG_ERROR, "  VQA video: problem: found both CBP0 and CBPZ chunks\n");
        return AVERROR_INVALIDDATA;
    }

    if (cbp0_chunk != -1) {

        bytestream2_seek(&s->gb, cbp0_chunk, SEEK_SET);
        chunk_size = bytestream2_get_be32(&s->gb);

        /* accumulate partial codebook */
        bytestream2_get_buffer(&s->gb, &s->next_codebook_buffer[s->next_codebook_buffer_index],
                               chunk_size);
        s->next_codebook_buffer_index += chunk_size;

        s->partial_countdown--;
        if (s->partial_countdown == 0) {

            /* time to replace codebook */
            memcpy(s->codebook, s->next_codebook_buffer,
                s->next_codebook_buffer_index);

            /* reset accounting */
            s->next_codebook_buffer_index = 0;
            s->partial_countdown = s->partial_count;
        }
    }

    if (cbpz_chunk != -1) {

        bytestream2_seek(&s->gb, cbpz_chunk, SEEK_SET);
        chunk_size = bytestream2_get_be32(&s->gb);

        /* accumulate partial codebook */
        bytestream2_get_buffer(&s->gb, &s->next_codebook_buffer[s->next_codebook_buffer_index],
                               chunk_size);
        s->next_codebook_buffer_index += chunk_size;

        s->partial_countdown--;
        if (s->partial_countdown == 0) {
            GetByteContext gb;

            bytestream2_init(&gb, s->next_codebook_buffer, s->next_codebook_buffer_index);
            /* decompress codebook */
            if ((res = decode_format80(&gb, s->next_codebook_buffer_index,
                                       s->codebook, s->codebook_size, 0)) < 0)
                return res;

            /* reset accounting */
            s->next_codebook_buffer_index = 0;
            s->partial_countdown = s->partial_count;
        }
    }

    return 0;
}

static int vqa_decode_frame(AVCodecContext *avctx,
                            void *data, int *data_size,
                            AVPacket *avpkt)
{
    VqaContext *s = avctx->priv_data;
    int res;

    if (s->frame.data[0])
        avctx->release_buffer(avctx, &s->frame);

    if (avctx->get_buffer(avctx, &s->frame)) {
        av_log(s->avctx, AV_LOG_ERROR, "  VQA Video: get_buffer() failed\n");
        return -1;
    }

    bytestream2_init(&s->gb, avpkt->data, avpkt->size);
    if ((res = vqa_decode_chunk(s)) < 0)
        return res;

    /* make the palette available on the way out */
    memcpy(s->frame.data[1], s->palette, PALETTE_COUNT * 4);
    s->frame.palette_has_changed = 1;

    *data_size = sizeof(AVFrame);
    *(AVFrame*)data = s->frame;

    /* report that the buffer was completely consumed */
    return avpkt->size;
}

static av_cold int vqa_decode_end(AVCodecContext *avctx)
{
    VqaContext *s = avctx->priv_data;

    av_free(s->codebook);
    av_free(s->next_codebook_buffer);
    av_free(s->decode_buffer);

    if (s->frame.data[0])
        avctx->release_buffer(avctx, &s->frame);

    return 0;
}

AVCodec ff_vqa_decoder = {
    .name           = "vqavideo",
    .type           = AVMEDIA_TYPE_VIDEO,
    .id             = CODEC_ID_WS_VQA,
    .priv_data_size = sizeof(VqaContext),
    .init           = vqa_decode_init,
    .close          = vqa_decode_end,
    .decode         = vqa_decode_frame,
    .capabilities   = CODEC_CAP_DR1,
    .long_name = NULL_IF_CONFIG_SMALL("Westwood Studios VQA (Vector Quantized Animation) video"),
};<|MERGE_RESOLUTION|>--- conflicted
+++ resolved
@@ -134,11 +134,6 @@
 
     /* load up the VQA parameters from the header */
     s->vqa_version = s->avctx->extradata[0];
-<<<<<<< HEAD
-    if (s->vqa_version < 1 || s->vqa_version > 3) {
-        av_log(s->avctx, AV_LOG_ERROR, "  VQA video: unsupported version %d\n", s->vqa_version);
-        return -1;
-=======
     switch (s->vqa_version) {
     case 1:
     case 2:
@@ -149,7 +144,6 @@
     default:
         av_log_missing_feature(avctx, "VQA Version", 1);
         return AVERROR_PATCHWELCOME;
->>>>>>> 26589aa8
     }
     s->width = AV_RL16(&s->avctx->extradata[6]);
     s->height = AV_RL16(&s->avctx->extradata[8]);
