/*
 * Copyright (c) 2000,2001 Fabrice Bellard
 * Copyright (c) 2006 Luca Abeni
 *
 * This file is part of FFmpeg.
 *
 * FFmpeg is free software; you can redistribute it and/or
 * modify it under the terms of the GNU Lesser General Public
 * License as published by the Free Software Foundation; either
 * version 2.1 of the License, or (at your option) any later version.
 *
 * FFmpeg is distributed in the hope that it will be useful,
 * but WITHOUT ANY WARRANTY; without even the implied warranty of
 * MERCHANTABILITY or FITNESS FOR A PARTICULAR PURPOSE.  See the GNU
 * Lesser General Public License for more details.
 *
 * You should have received a copy of the GNU Lesser General Public
 * License along with FFmpeg; if not, write to the Free Software
 * Foundation, Inc., 51 Franklin Street, Fifth Floor, Boston, MA 02110-1301 USA
 */

<<<<<<< HEAD
/**
 * @file
 * Video4Linux2 grab interface
 *
 * Part of this file is based on the V4L2 video capture example
 * (http://linuxtv.org/downloads/v4l-dvb-apis/capture-example.html)
 *
 * Thanks to Michael Niedermayer for providing the mapping between
 * V4L2_PIX_FMT_* and AV_PIX_FMT_*
 */

#include "v4l2-common.h"
#include <dirent.h>

#if CONFIG_LIBV4L2
#include <libv4l2.h>
#endif
=======
#undef __STRICT_ANSI__ //workaround due to broken kernel headers
#include "config.h"
#include "libavformat/avformat.h"
#include "libavformat/internal.h"
#include <unistd.h>
#include <fcntl.h>
#include <stdatomic.h>
#include <sys/ioctl.h>
#include <sys/mman.h>
#include <sys/time.h>
#include <poll.h>
#if HAVE_SYS_VIDEOIO_H
#include <sys/videoio.h>
#else
#include <linux/videodev2.h>
#endif
#include "libavutil/avassert.h"
#include "libavutil/imgutils.h"
#include "libavutil/internal.h"
#include "libavutil/log.h"
#include "libavutil/opt.h"
#include "libavutil/parseutils.h"
#include "libavutil/pixdesc.h"
#include "libavutil/avstring.h"
#include "libavutil/mathematics.h"
>>>>>>> 3a165c18

static const int desired_video_buffers = 256;

#define V4L_ALLFORMATS  3
#define V4L_RAWFORMATS  1
#define V4L_COMPFORMATS 2

/**
 * Return timestamps to the user exactly as returned by the kernel
 */
#define V4L_TS_DEFAULT  0
/**
 * Autodetect the kind of timestamps returned by the kernel and convert to
 * absolute (wall clock) timestamps.
 */
#define V4L_TS_ABS      1
/**
 * Assume kernel timestamps are from the monotonic clock and convert to
 * absolute timestamps.
 */
#define V4L_TS_MONO2ABS 2

/**
 * Once the kind of timestamps returned by the kernel have been detected,
 * the value of the timefilter (NULL or not) determines whether a conversion
 * takes place.
 */
#define V4L_TS_CONVERT_READY V4L_TS_DEFAULT

struct video_data {
    AVClass *class;
    int fd;
    int pixelformat; /* V4L2_PIX_FMT_* */
    int width, height;
    int frame_size;
    int interlaced;
    int top_field_first;
    int ts_mode;
    TimeFilter *timefilter;
    int64_t last_time_m;

    int buffers;
    atomic_int buffers_queued;
    void **buf_start;
    unsigned int *buf_len;
    char *standard;
    v4l2_std_id std_id;
    int channel;
    char *pixel_format; /**< Set by a private option. */
    int list_format;    /**< Set by a private option. */
    int list_standard;  /**< Set by a private option. */
    char *framerate;    /**< Set by a private option. */

    int use_libv4l2;
    int (*open_f)(const char *file, int oflag, ...);
    int (*close_f)(int fd);
    int (*dup_f)(int fd);
    int (*ioctl_f)(int fd, unsigned long int request, ...);
    ssize_t (*read_f)(int fd, void *buffer, size_t n);
    void *(*mmap_f)(void *start, size_t length, int prot, int flags, int fd, int64_t offset);
    int (*munmap_f)(void *_start, size_t length);
};

struct buff_data {
    struct video_data *s;
    int index;
};

static int device_open(AVFormatContext *ctx)
{
    struct video_data *s = ctx->priv_data;
    struct v4l2_capability cap;
    int fd;
    int err;
    int flags = O_RDWR;

#define SET_WRAPPERS(prefix) do {       \
    s->open_f   = prefix ## open;       \
    s->close_f  = prefix ## close;      \
    s->dup_f    = prefix ## dup;        \
    s->ioctl_f  = prefix ## ioctl;      \
    s->read_f   = prefix ## read;       \
    s->mmap_f   = prefix ## mmap;       \
    s->munmap_f = prefix ## munmap;     \
} while (0)

    if (s->use_libv4l2) {
#if CONFIG_LIBV4L2
        SET_WRAPPERS(v4l2_);
#else
        av_log(ctx, AV_LOG_ERROR, "libavdevice is not built with libv4l2 support.\n");
        return AVERROR(EINVAL);
#endif
    } else {
        SET_WRAPPERS();
    }

#define v4l2_open   s->open_f
#define v4l2_close  s->close_f
#define v4l2_dup    s->dup_f
#define v4l2_ioctl  s->ioctl_f
#define v4l2_read   s->read_f
#define v4l2_mmap   s->mmap_f
#define v4l2_munmap s->munmap_f

    if (ctx->flags & AVFMT_FLAG_NONBLOCK) {
        flags |= O_NONBLOCK;
    }

    fd = v4l2_open(ctx->filename, flags, 0);
    if (fd < 0) {
        err = AVERROR(errno);
        av_log(ctx, AV_LOG_ERROR, "Cannot open video device %s: %s\n",
               ctx->filename, av_err2str(err));
        return err;
    }

    if (v4l2_ioctl(fd, VIDIOC_QUERYCAP, &cap) < 0) {
        err = AVERROR(errno);
        av_log(ctx, AV_LOG_ERROR, "ioctl(VIDIOC_QUERYCAP): %s\n",
               av_err2str(err));
        goto fail;
    }

    av_log(ctx, AV_LOG_VERBOSE, "fd:%d capabilities:%x\n",
           fd, cap.capabilities);

    if (!(cap.capabilities & V4L2_CAP_VIDEO_CAPTURE)) {
        av_log(ctx, AV_LOG_ERROR, "Not a video capture device.\n");
        err = AVERROR(ENODEV);
        goto fail;
    }

    if (!(cap.capabilities & V4L2_CAP_STREAMING)) {
        av_log(ctx, AV_LOG_ERROR,
               "The device does not support the streaming I/O method.\n");
        err = AVERROR(ENOSYS);
        goto fail;
    }

    return fd;

fail:
    v4l2_close(fd);
    return err;
}

static int device_init(AVFormatContext *ctx, int *width, int *height,
                       uint32_t pixelformat)
{
    struct video_data *s = ctx->priv_data;
    struct v4l2_format fmt = { .type = V4L2_BUF_TYPE_VIDEO_CAPTURE };
    int res = 0;

    fmt.fmt.pix.width = *width;
    fmt.fmt.pix.height = *height;
    fmt.fmt.pix.pixelformat = pixelformat;
    fmt.fmt.pix.field = V4L2_FIELD_ANY;

    /* Some drivers will fail and return EINVAL when the pixelformat
       is not supported (even if type field is valid and supported) */
    if (v4l2_ioctl(s->fd, VIDIOC_S_FMT, &fmt) < 0)
        res = AVERROR(errno);

    if ((*width != fmt.fmt.pix.width) || (*height != fmt.fmt.pix.height)) {
        av_log(ctx, AV_LOG_INFO,
               "The V4L2 driver changed the video from %dx%d to %dx%d\n",
               *width, *height, fmt.fmt.pix.width, fmt.fmt.pix.height);
        *width = fmt.fmt.pix.width;
        *height = fmt.fmt.pix.height;
    }

    if (pixelformat != fmt.fmt.pix.pixelformat) {
        av_log(ctx, AV_LOG_DEBUG,
               "The V4L2 driver changed the pixel format "
               "from 0x%08X to 0x%08X\n",
               pixelformat, fmt.fmt.pix.pixelformat);
        res = AVERROR(EINVAL);
    }

    if (fmt.fmt.pix.field == V4L2_FIELD_INTERLACED) {
        av_log(ctx, AV_LOG_DEBUG,
               "The V4L2 driver is using the interlaced mode\n");
        s->interlaced = 1;
    }

    return res;
}

static int first_field(const struct video_data *s)
{
    int res;
    v4l2_std_id std;

    res = v4l2_ioctl(s->fd, VIDIOC_G_STD, &std);
    if (res < 0)
        return 0;
    if (std & V4L2_STD_NTSC)
        return 0;

    return 1;
}

#if HAVE_STRUCT_V4L2_FRMIVALENUM_DISCRETE
static void list_framesizes(AVFormatContext *ctx, uint32_t pixelformat)
{
    const struct video_data *s = ctx->priv_data;
    struct v4l2_frmsizeenum vfse = { .pixel_format = pixelformat };

    while(!v4l2_ioctl(s->fd, VIDIOC_ENUM_FRAMESIZES, &vfse)) {
        switch (vfse.type) {
        case V4L2_FRMSIZE_TYPE_DISCRETE:
            av_log(ctx, AV_LOG_INFO, " %ux%u",
                   vfse.discrete.width, vfse.discrete.height);
        break;
        case V4L2_FRMSIZE_TYPE_CONTINUOUS:
        case V4L2_FRMSIZE_TYPE_STEPWISE:
            av_log(ctx, AV_LOG_INFO, " {%u-%u, %u}x{%u-%u, %u}",
                   vfse.stepwise.min_width,
                   vfse.stepwise.max_width,
                   vfse.stepwise.step_width,
                   vfse.stepwise.min_height,
                   vfse.stepwise.max_height,
                   vfse.stepwise.step_height);
        }
        vfse.index++;
    }
}
#endif

static void list_formats(AVFormatContext *ctx, int type)
{
    const struct video_data *s = ctx->priv_data;
    struct v4l2_fmtdesc vfd = { .type = V4L2_BUF_TYPE_VIDEO_CAPTURE };

    while(!v4l2_ioctl(s->fd, VIDIOC_ENUM_FMT, &vfd)) {
        enum AVCodecID codec_id = ff_fmt_v4l2codec(vfd.pixelformat);
        enum AVPixelFormat pix_fmt = ff_fmt_v4l2ff(vfd.pixelformat, codec_id);

        vfd.index++;

        if (!(vfd.flags & V4L2_FMT_FLAG_COMPRESSED) &&
            type & V4L_RAWFORMATS) {
            const char *fmt_name = av_get_pix_fmt_name(pix_fmt);
            av_log(ctx, AV_LOG_INFO, "Raw       : %11s : %20s :",
                   fmt_name ? fmt_name : "Unsupported",
                   vfd.description);
        } else if (vfd.flags & V4L2_FMT_FLAG_COMPRESSED &&
                   type & V4L_COMPFORMATS) {
            const AVCodecDescriptor *desc = avcodec_descriptor_get(codec_id);
            av_log(ctx, AV_LOG_INFO, "Compressed: %11s : %20s :",
                   desc ? desc->name : "Unsupported",
                   vfd.description);
        } else {
            continue;
        }

#ifdef V4L2_FMT_FLAG_EMULATED
        if (vfd.flags & V4L2_FMT_FLAG_EMULATED)
            av_log(ctx, AV_LOG_INFO, " Emulated :");
#endif
#if HAVE_STRUCT_V4L2_FRMIVALENUM_DISCRETE
        list_framesizes(ctx, vfd.pixelformat);
#endif
        av_log(ctx, AV_LOG_INFO, "\n");
    }
}

static void list_standards(AVFormatContext *ctx)
{
    int ret;
    struct video_data *s = ctx->priv_data;
    struct v4l2_standard standard;

    if (s->std_id == 0)
        return;

    for (standard.index = 0; ; standard.index++) {
        if (v4l2_ioctl(s->fd, VIDIOC_ENUMSTD, &standard) < 0) {
            ret = AVERROR(errno);
            if (ret == AVERROR(EINVAL)) {
                break;
            } else {
                av_log(ctx, AV_LOG_ERROR, "ioctl(VIDIOC_ENUMSTD): %s\n", av_err2str(ret));
                return;
            }
        }
        av_log(ctx, AV_LOG_INFO, "%2d, %16"PRIx64", %s\n",
               standard.index, (uint64_t)standard.id, standard.name);
    }
}

static int mmap_init(AVFormatContext *ctx)
{
    int i, res;
    struct video_data *s = ctx->priv_data;
    struct v4l2_requestbuffers req = {
        .type   = V4L2_BUF_TYPE_VIDEO_CAPTURE,
        .count  = desired_video_buffers,
        .memory = V4L2_MEMORY_MMAP
    };

    if (v4l2_ioctl(s->fd, VIDIOC_REQBUFS, &req) < 0) {
        res = AVERROR(errno);
        av_log(ctx, AV_LOG_ERROR, "ioctl(VIDIOC_REQBUFS): %s\n", av_err2str(res));
        return res;
    }

    if (req.count < 2) {
        av_log(ctx, AV_LOG_ERROR, "Insufficient buffer memory\n");
        return AVERROR(ENOMEM);
    }
    s->buffers = req.count;
    s->buf_start = av_malloc_array(s->buffers, sizeof(void *));
    if (!s->buf_start) {
        av_log(ctx, AV_LOG_ERROR, "Cannot allocate buffer pointers\n");
        return AVERROR(ENOMEM);
    }
    s->buf_len = av_malloc_array(s->buffers, sizeof(unsigned int));
    if (!s->buf_len) {
        av_log(ctx, AV_LOG_ERROR, "Cannot allocate buffer sizes\n");
        av_freep(&s->buf_start);
        return AVERROR(ENOMEM);
    }

    for (i = 0; i < req.count; i++) {
        struct v4l2_buffer buf = {
            .type   = V4L2_BUF_TYPE_VIDEO_CAPTURE,
            .index  = i,
            .memory = V4L2_MEMORY_MMAP
        };
        if (v4l2_ioctl(s->fd, VIDIOC_QUERYBUF, &buf) < 0) {
            res = AVERROR(errno);
            av_log(ctx, AV_LOG_ERROR, "ioctl(VIDIOC_QUERYBUF): %s\n", av_err2str(res));
            return res;
        }

        s->buf_len[i] = buf.length;
        if (s->frame_size > 0 && s->buf_len[i] < s->frame_size) {
            av_log(ctx, AV_LOG_ERROR,
                   "buf_len[%d] = %d < expected frame size %d\n",
                   i, s->buf_len[i], s->frame_size);
            return AVERROR(ENOMEM);
        }
        s->buf_start[i] = v4l2_mmap(NULL, buf.length,
                               PROT_READ | PROT_WRITE, MAP_SHARED,
                               s->fd, buf.m.offset);

        if (s->buf_start[i] == MAP_FAILED) {
            res = AVERROR(errno);
            av_log(ctx, AV_LOG_ERROR, "mmap: %s\n", av_err2str(res));
            return res;
        }
    }

    return 0;
}

static int enqueue_buffer(struct video_data *s, struct v4l2_buffer *buf)
{
    int res = 0;

    if (v4l2_ioctl(s->fd, VIDIOC_QBUF, buf) < 0) {
        res = AVERROR(errno);
        av_log(NULL, AV_LOG_ERROR, "ioctl(VIDIOC_QBUF): %s\n", av_err2str(res));
    } else {
        avpriv_atomic_int_add_and_fetch(&s->buffers_queued, 1);
    }

    return res;
}

static void mmap_release_buffer(void *opaque, uint8_t *data)
{
    struct v4l2_buffer buf = { 0 };
    struct buff_data *buf_descriptor = opaque;
    struct video_data *s = buf_descriptor->s;

    buf.type = V4L2_BUF_TYPE_VIDEO_CAPTURE;
    buf.memory = V4L2_MEMORY_MMAP;
    buf.index = buf_descriptor->index;
    av_free(buf_descriptor);

    enqueue_buffer(s, &buf);
}

#if HAVE_CLOCK_GETTIME && defined(CLOCK_MONOTONIC)
static int64_t av_gettime_monotonic(void)
{
    return av_gettime_relative();
}
#endif

static int init_convert_timestamp(AVFormatContext *ctx, int64_t ts)
{
    struct video_data *s = ctx->priv_data;
    int64_t now;

    now = av_gettime();
    if (s->ts_mode == V4L_TS_ABS &&
        ts <= now + 1 * AV_TIME_BASE && ts >= now - 10 * AV_TIME_BASE) {
        av_log(ctx, AV_LOG_INFO, "Detected absolute timestamps\n");
        s->ts_mode = V4L_TS_CONVERT_READY;
        return 0;
    }
<<<<<<< HEAD
#if HAVE_CLOCK_GETTIME && defined(CLOCK_MONOTONIC)
    if (ctx->streams[0]->avg_frame_rate.num) {
        now = av_gettime_monotonic();
        if (s->ts_mode == V4L_TS_MONO2ABS ||
            (ts <= now + 1 * AV_TIME_BASE && ts >= now - 10 * AV_TIME_BASE)) {
            AVRational tb = {AV_TIME_BASE, 1};
            int64_t period = av_rescale_q(1, tb, ctx->streams[0]->avg_frame_rate);
            av_log(ctx, AV_LOG_INFO, "Detected monotonic timestamps, converting\n");
            /* microseconds instead of seconds, MHz instead of Hz */
            s->timefilter = ff_timefilter_new(1, period, 1.0E-6);
            if (!s->timefilter)
                return AVERROR(ENOMEM);
            s->ts_mode = V4L_TS_CONVERT_READY;
            return 0;
        }
    }
#endif
    av_log(ctx, AV_LOG_ERROR, "Unknown timestamps\n");
    return AVERROR(EIO);
}

static int convert_timestamp(AVFormatContext *ctx, int64_t *ts)
{
    struct video_data *s = ctx->priv_data;

    if (s->ts_mode) {
        int r = init_convert_timestamp(ctx, *ts);
        if (r < 0)
            return r;
    }
#if HAVE_CLOCK_GETTIME && defined(CLOCK_MONOTONIC)
    if (s->timefilter) {
        int64_t nowa = av_gettime();
        int64_t nowm = av_gettime_monotonic();
        ff_timefilter_update(s->timefilter, nowa, nowm - s->last_time_m);
        s->last_time_m = nowm;
        *ts = ff_timefilter_eval(s->timefilter, *ts - nowm);
    }
#endif
    return 0;
=======
    atomic_fetch_add(&s->buffers_queued, 1);
>>>>>>> 3a165c18
}

static int mmap_read_frame(AVFormatContext *ctx, AVPacket *pkt)
{
    struct video_data *s = ctx->priv_data;
    struct v4l2_buffer buf = {
        .type   = V4L2_BUF_TYPE_VIDEO_CAPTURE,
        .memory = V4L2_MEMORY_MMAP
    };
    int res;

    pkt->size = 0;

    /* FIXME: Some special treatment might be needed in case of loss of signal... */
    while ((res = v4l2_ioctl(s->fd, VIDIOC_DQBUF, &buf)) < 0 && (errno == EINTR));
    if (res < 0) {
        if (errno == EAGAIN)
            return AVERROR(EAGAIN);

        res = AVERROR(errno);
        av_log(ctx, AV_LOG_ERROR, "ioctl(VIDIOC_DQBUF): %s\n",
               av_err2str(res));
        return res;
    }

    if (buf.index >= s->buffers) {
        av_log(ctx, AV_LOG_ERROR, "Invalid buffer index received.\n");
        return AVERROR(EINVAL);
    }
    atomic_fetch_add(&s->buffers_queued, -1);
    // always keep at least one buffer queued
    av_assert0(atomic_load(&s->buffers_queued) >= 1);

#ifdef V4L2_BUF_FLAG_ERROR
    if (buf.flags & V4L2_BUF_FLAG_ERROR) {
        av_log(ctx, AV_LOG_WARNING,
               "Dequeued v4l2 buffer contains corrupted data (%d bytes).\n",
               buf.bytesused);
        buf.bytesused = 0;
    } else
#endif
    {
        /* CPIA is a compressed format and we don't know the exact number of bytes
         * used by a frame, so set it here as the driver announces it. */
        if (ctx->video_codec_id == AV_CODEC_ID_CPIA)
            s->frame_size = buf.bytesused;

        if (s->frame_size > 0 && buf.bytesused != s->frame_size) {
            av_log(ctx, AV_LOG_ERROR,
                   "Dequeued v4l2 buffer contains %d bytes, but %d were expected. Flags: 0x%08X.\n",
                   buf.bytesused, s->frame_size, buf.flags);
            enqueue_buffer(s, &buf);
            return AVERROR_INVALIDDATA;
        }
    }

    /* Image is at s->buff_start[buf.index] */
    if (atomic_load(&s->buffers_queued) == FFMAX(s->buffers / 8, 1)) {
        /* when we start getting low on queued buffers, fall back on copying data */
        res = av_new_packet(pkt, buf.bytesused);
        if (res < 0) {
            av_log(ctx, AV_LOG_ERROR, "Error allocating a packet.\n");
            enqueue_buffer(s, &buf);
            return res;
        }
        memcpy(pkt->data, s->buf_start[buf.index], buf.bytesused);

        res = enqueue_buffer(s, &buf);
        if (res) {
            av_packet_unref(pkt);
            return res;
        }
<<<<<<< HEAD
=======
        atomic_fetch_add(&s->buffers_queued, 1);
>>>>>>> 3a165c18
    } else {
        struct buff_data *buf_descriptor;

        pkt->data     = s->buf_start[buf.index];
        pkt->size     = buf.bytesused;

        buf_descriptor = av_malloc(sizeof(struct buff_data));
        if (!buf_descriptor) {
            /* Something went wrong... Since av_malloc() failed, we cannot even
             * allocate a buffer for memcpying into it
             */
            av_log(ctx, AV_LOG_ERROR, "Failed to allocate a buffer descriptor\n");
            enqueue_buffer(s, &buf);

            return AVERROR(ENOMEM);
        }
        buf_descriptor->index = buf.index;
        buf_descriptor->s     = s;

        pkt->buf = av_buffer_create(pkt->data, pkt->size, mmap_release_buffer,
                                    buf_descriptor, 0);
        if (!pkt->buf) {
            av_log(ctx, AV_LOG_ERROR, "Failed to create a buffer\n");
            enqueue_buffer(s, &buf);
            av_freep(&buf_descriptor);
            return AVERROR(ENOMEM);
        }
    }
    pkt->pts = buf.timestamp.tv_sec * INT64_C(1000000) + buf.timestamp.tv_usec;
    convert_timestamp(ctx, &pkt->pts);

    return pkt->size;
}

static int mmap_start(AVFormatContext *ctx)
{
    struct video_data *s = ctx->priv_data;
    enum v4l2_buf_type type;
    int i, res;

    for (i = 0; i < s->buffers; i++) {
        struct v4l2_buffer buf = {
            .type   = V4L2_BUF_TYPE_VIDEO_CAPTURE,
            .index  = i,
            .memory = V4L2_MEMORY_MMAP
        };

        if (v4l2_ioctl(s->fd, VIDIOC_QBUF, &buf) < 0) {
            res = AVERROR(errno);
            av_log(ctx, AV_LOG_ERROR, "ioctl(VIDIOC_QBUF): %s\n",
                   av_err2str(res));
            return res;
        }
    }
    atomic_store(&s->buffers_queued, s->buffers);

    type = V4L2_BUF_TYPE_VIDEO_CAPTURE;
    if (v4l2_ioctl(s->fd, VIDIOC_STREAMON, &type) < 0) {
        res = AVERROR(errno);
        av_log(ctx, AV_LOG_ERROR, "ioctl(VIDIOC_STREAMON): %s\n",
               av_err2str(res));
        return res;
    }

    return 0;
}

static void mmap_close(struct video_data *s)
{
    enum v4l2_buf_type type;
    int i;

    type = V4L2_BUF_TYPE_VIDEO_CAPTURE;
    /* We do not check for the result, because we could
     * not do anything about it anyway...
     */
    v4l2_ioctl(s->fd, VIDIOC_STREAMOFF, &type);
    for (i = 0; i < s->buffers; i++) {
        v4l2_munmap(s->buf_start[i], s->buf_len[i]);
    }
    av_freep(&s->buf_start);
    av_freep(&s->buf_len);
}

static int v4l2_set_parameters(AVFormatContext *ctx)
{
    struct video_data *s = ctx->priv_data;
    struct v4l2_standard standard = { 0 };
    struct v4l2_streamparm streamparm = { 0 };
    struct v4l2_fract *tpf;
    AVRational framerate_q = { 0 };
    int i, ret;

    if (s->framerate &&
        (ret = av_parse_video_rate(&framerate_q, s->framerate)) < 0) {
        av_log(ctx, AV_LOG_ERROR, "Could not parse framerate '%s'.\n",
               s->framerate);
        return ret;
    }

    if (s->standard) {
        if (s->std_id) {
            ret = 0;
            av_log(ctx, AV_LOG_DEBUG, "Setting standard: %s\n", s->standard);
            /* set tv standard */
            for (i = 0; ; i++) {
                standard.index = i;
                if (v4l2_ioctl(s->fd, VIDIOC_ENUMSTD, &standard) < 0) {
                    ret = AVERROR(errno);
                    break;
                }
                if (!av_strcasecmp(standard.name, s->standard))
                    break;
            }
            if (ret < 0) {
                av_log(ctx, AV_LOG_ERROR, "Unknown or unsupported standard '%s'\n", s->standard);
                return ret;
            }

            if (v4l2_ioctl(s->fd, VIDIOC_S_STD, &standard.id) < 0) {
                ret = AVERROR(errno);
                av_log(ctx, AV_LOG_ERROR, "ioctl(VIDIOC_S_STD): %s\n", av_err2str(ret));
                return ret;
            }
        } else {
            av_log(ctx, AV_LOG_WARNING,
                   "This device does not support any standard\n");
        }
    }

    /* get standard */
    if (v4l2_ioctl(s->fd, VIDIOC_G_STD, &s->std_id) == 0) {
        tpf = &standard.frameperiod;
        for (i = 0; ; i++) {
            standard.index = i;
            if (v4l2_ioctl(s->fd, VIDIOC_ENUMSTD, &standard) < 0) {
                ret = AVERROR(errno);
                if (ret == AVERROR(EINVAL)
#ifdef ENODATA
                    || ret == AVERROR(ENODATA)
#endif
                ) {
                    tpf = &streamparm.parm.capture.timeperframe;
                    break;
                }
                av_log(ctx, AV_LOG_ERROR, "ioctl(VIDIOC_ENUMSTD): %s\n", av_err2str(ret));
                return ret;
            }
            if (standard.id == s->std_id) {
                av_log(ctx, AV_LOG_DEBUG,
                       "Current standard: %s, id: %"PRIx64", frameperiod: %d/%d\n",
                       standard.name, (uint64_t)standard.id, tpf->numerator, tpf->denominator);
                break;
            }
        }
    } else {
        tpf = &streamparm.parm.capture.timeperframe;
    }

    streamparm.type = V4L2_BUF_TYPE_VIDEO_CAPTURE;
    if (v4l2_ioctl(s->fd, VIDIOC_G_PARM, &streamparm) < 0) {
        ret = AVERROR(errno);
        av_log(ctx, AV_LOG_WARNING, "ioctl(VIDIOC_G_PARM): %s\n", av_err2str(ret));
    } else if (framerate_q.num && framerate_q.den) {
        if (streamparm.parm.capture.capability & V4L2_CAP_TIMEPERFRAME) {
            tpf = &streamparm.parm.capture.timeperframe;

            av_log(ctx, AV_LOG_DEBUG, "Setting time per frame to %d/%d\n",
                   framerate_q.den, framerate_q.num);
            tpf->numerator   = framerate_q.den;
            tpf->denominator = framerate_q.num;

            if (v4l2_ioctl(s->fd, VIDIOC_S_PARM, &streamparm) < 0) {
                ret = AVERROR(errno);
                av_log(ctx, AV_LOG_ERROR, "ioctl(VIDIOC_S_PARM): %s\n",
                       av_err2str(ret));
                return ret;
            }

            if (framerate_q.num != tpf->denominator ||
                framerate_q.den != tpf->numerator) {
                av_log(ctx, AV_LOG_INFO,
                       "The driver changed the time per frame from "
                       "%d/%d to %d/%d\n",
                       framerate_q.den, framerate_q.num,
                       tpf->numerator, tpf->denominator);
            }
        } else {
            av_log(ctx, AV_LOG_WARNING,
                   "The driver does not permit changing the time per frame\n");
        }
    }
    if (tpf->denominator > 0 && tpf->numerator > 0) {
        ctx->streams[0]->avg_frame_rate.num = tpf->denominator;
        ctx->streams[0]->avg_frame_rate.den = tpf->numerator;
        ctx->streams[0]->r_frame_rate = ctx->streams[0]->avg_frame_rate;
    } else
        av_log(ctx, AV_LOG_WARNING, "Time per frame unknown\n");

    return 0;
}

static int device_try_init(AVFormatContext *ctx,
                           enum AVPixelFormat pix_fmt,
                           int *width,
                           int *height,
                           uint32_t *desired_format,
                           enum AVCodecID *codec_id)
{
    int ret, i;

    *desired_format = ff_fmt_ff2v4l(pix_fmt, ctx->video_codec_id);

    if (*desired_format) {
        ret = device_init(ctx, width, height, *desired_format);
        if (ret < 0) {
            *desired_format = 0;
            if (ret != AVERROR(EINVAL))
                return ret;
        }
    }

    if (!*desired_format) {
        for (i = 0; ff_fmt_conversion_table[i].codec_id != AV_CODEC_ID_NONE; i++) {
            if (ctx->video_codec_id == AV_CODEC_ID_NONE ||
                ff_fmt_conversion_table[i].codec_id == ctx->video_codec_id) {
                av_log(ctx, AV_LOG_DEBUG, "Trying to set codec:%s pix_fmt:%s\n",
                       avcodec_get_name(ff_fmt_conversion_table[i].codec_id),
                       (char *)av_x_if_null(av_get_pix_fmt_name(ff_fmt_conversion_table[i].ff_fmt), "none"));

                *desired_format = ff_fmt_conversion_table[i].v4l2_fmt;
                ret = device_init(ctx, width, height, *desired_format);
                if (ret >= 0)
                    break;
                else if (ret != AVERROR(EINVAL))
                    return ret;
                *desired_format = 0;
            }
        }

        if (*desired_format == 0) {
            av_log(ctx, AV_LOG_ERROR, "Cannot find a proper format for "
                   "codec '%s' (id %d), pixel format '%s' (id %d)\n",
                   avcodec_get_name(ctx->video_codec_id), ctx->video_codec_id,
                   (char *)av_x_if_null(av_get_pix_fmt_name(pix_fmt), "none"), pix_fmt);
            ret = AVERROR(EINVAL);
        }
    }

    *codec_id = ff_fmt_v4l2codec(*desired_format);
    av_assert0(*codec_id != AV_CODEC_ID_NONE);
    return ret;
}

static int v4l2_read_probe(AVProbeData *p)
{
    if (av_strstart(p->filename, "/dev/video", NULL))
        return AVPROBE_SCORE_MAX - 1;
    return 0;
}

static int v4l2_read_header(AVFormatContext *ctx)
{
    struct video_data *s = ctx->priv_data;
    AVStream *st;
    int res = 0;
    uint32_t desired_format;
    enum AVCodecID codec_id = AV_CODEC_ID_NONE;
    enum AVPixelFormat pix_fmt = AV_PIX_FMT_NONE;
    struct v4l2_input input = { 0 };

    st = avformat_new_stream(ctx, NULL);
    if (!st)
        return AVERROR(ENOMEM);

#if CONFIG_LIBV4L2
    /* silence libv4l2 logging. if fopen() fails v4l2_log_file will be NULL
       and errors will get sent to stderr */
    if (s->use_libv4l2)
        v4l2_log_file = fopen("/dev/null", "w");
#endif

    s->fd = device_open(ctx);
    if (s->fd < 0)
        return s->fd;

    if (s->channel != -1) {
        /* set video input */
        av_log(ctx, AV_LOG_DEBUG, "Selecting input_channel: %d\n", s->channel);
        if (v4l2_ioctl(s->fd, VIDIOC_S_INPUT, &s->channel) < 0) {
            res = AVERROR(errno);
            av_log(ctx, AV_LOG_ERROR, "ioctl(VIDIOC_S_INPUT): %s\n", av_err2str(res));
            goto fail;
        }
    } else {
        /* get current video input */
        if (v4l2_ioctl(s->fd, VIDIOC_G_INPUT, &s->channel) < 0) {
            res = AVERROR(errno);
            av_log(ctx, AV_LOG_ERROR, "ioctl(VIDIOC_G_INPUT): %s\n", av_err2str(res));
            goto fail;
        }
    }

    /* enum input */
    input.index = s->channel;
    if (v4l2_ioctl(s->fd, VIDIOC_ENUMINPUT, &input) < 0) {
        res = AVERROR(errno);
        av_log(ctx, AV_LOG_ERROR, "ioctl(VIDIOC_ENUMINPUT): %s\n", av_err2str(res));
        goto fail;
    }
    s->std_id = input.std;
    av_log(ctx, AV_LOG_DEBUG, "Current input_channel: %d, input_name: %s, input_std: %"PRIx64"\n",
           s->channel, input.name, (uint64_t)input.std);

    if (s->list_format) {
        list_formats(ctx, s->list_format);
        res = AVERROR_EXIT;
        goto fail;
    }

    if (s->list_standard) {
        list_standards(ctx);
        res = AVERROR_EXIT;
        goto fail;
    }

    avpriv_set_pts_info(st, 64, 1, 1000000); /* 64 bits pts in us */

    if (s->pixel_format) {
        AVCodec *codec = avcodec_find_decoder_by_name(s->pixel_format);

        if (codec)
            ctx->video_codec_id = codec->id;

        pix_fmt = av_get_pix_fmt(s->pixel_format);

        if (pix_fmt == AV_PIX_FMT_NONE && !codec) {
            av_log(ctx, AV_LOG_ERROR, "No such input format: %s.\n",
                   s->pixel_format);

            res = AVERROR(EINVAL);
            goto fail;
        }
    }

    if (!s->width && !s->height) {
        struct v4l2_format fmt = { .type = V4L2_BUF_TYPE_VIDEO_CAPTURE };

        av_log(ctx, AV_LOG_VERBOSE,
               "Querying the device for the current frame size\n");
        if (v4l2_ioctl(s->fd, VIDIOC_G_FMT, &fmt) < 0) {
            res = AVERROR(errno);
            av_log(ctx, AV_LOG_ERROR, "ioctl(VIDIOC_G_FMT): %s\n",
                   av_err2str(res));
            goto fail;
        }

        s->width  = fmt.fmt.pix.width;
        s->height = fmt.fmt.pix.height;
        av_log(ctx, AV_LOG_VERBOSE,
               "Setting frame size to %dx%d\n", s->width, s->height);
    }

    res = device_try_init(ctx, pix_fmt, &s->width, &s->height, &desired_format, &codec_id);
    if (res < 0)
        goto fail;

    /* If no pixel_format was specified, the codec_id was not known up
     * until now. Set video_codec_id in the context, as codec_id will
     * not be available outside this function
     */
    if (codec_id != AV_CODEC_ID_NONE && ctx->video_codec_id == AV_CODEC_ID_NONE)
        ctx->video_codec_id = codec_id;

    if ((res = av_image_check_size(s->width, s->height, 0, ctx)) < 0)
        goto fail;

    s->pixelformat = desired_format;

    if ((res = v4l2_set_parameters(ctx)) < 0)
        goto fail;

    st->codecpar->format = ff_fmt_v4l2ff(desired_format, codec_id);
    if (st->codecpar->format != AV_PIX_FMT_NONE)
        s->frame_size = av_image_get_buffer_size(st->codecpar->format,
                                                 s->width, s->height, 1);

    if ((res = mmap_init(ctx)) ||
        (res = mmap_start(ctx)) < 0)
            goto fail;

    s->top_field_first = first_field(s);

    st->codecpar->codec_type = AVMEDIA_TYPE_VIDEO;
    st->codecpar->codec_id = codec_id;
    if (codec_id == AV_CODEC_ID_RAWVIDEO)
        st->codecpar->codec_tag =
            avcodec_pix_fmt_to_codec_tag(st->codecpar->format);
    else if (codec_id == AV_CODEC_ID_H264) {
        st->need_parsing = AVSTREAM_PARSE_FULL_ONCE;
    }
    if (desired_format == V4L2_PIX_FMT_YVU420)
        st->codecpar->codec_tag = MKTAG('Y', 'V', '1', '2');
    else if (desired_format == V4L2_PIX_FMT_YVU410)
        st->codecpar->codec_tag = MKTAG('Y', 'V', 'U', '9');
    st->codecpar->width = s->width;
    st->codecpar->height = s->height;
    if (st->avg_frame_rate.den)
        st->codecpar->bit_rate = s->frame_size * av_q2d(st->avg_frame_rate) * 8;

    return 0;

fail:
    v4l2_close(s->fd);
    return res;
}

static int v4l2_read_packet(AVFormatContext *ctx, AVPacket *pkt)
{
#if FF_API_CODED_FRAME && FF_API_LAVF_AVCTX
FF_DISABLE_DEPRECATION_WARNINGS
    struct video_data *s = ctx->priv_data;
    AVFrame *frame = ctx->streams[0]->codec->coded_frame;
FF_ENABLE_DEPRECATION_WARNINGS
#endif
    int res;

    if ((res = mmap_read_frame(ctx, pkt)) < 0) {
        return res;
    }

#if FF_API_CODED_FRAME && FF_API_LAVF_AVCTX
FF_DISABLE_DEPRECATION_WARNINGS
    if (frame && s->interlaced) {
        frame->interlaced_frame = 1;
        frame->top_field_first = s->top_field_first;
    }
FF_ENABLE_DEPRECATION_WARNINGS
#endif

    return pkt->size;
}

static int v4l2_read_close(AVFormatContext *ctx)
{
    struct video_data *s = ctx->priv_data;

<<<<<<< HEAD
    if (avpriv_atomic_int_get(&s->buffers_queued) != s->buffers)
        av_log(ctx, AV_LOG_WARNING, "Some buffers are still owned by the caller on "
=======
    if (atomic_load(&s->buffers_queued) != s->buffers)
        av_log(s1, AV_LOG_WARNING, "Some buffers are still owned by the caller on "
>>>>>>> 3a165c18
               "close.\n");

    mmap_close(s);

    v4l2_close(s->fd);
    return 0;
}

static int v4l2_is_v4l_dev(const char *name)
{
    return !strncmp(name, "video", 5) ||
           !strncmp(name, "radio", 5) ||
           !strncmp(name, "vbi", 3) ||
           !strncmp(name, "v4l-subdev", 10);
}

static int v4l2_get_device_list(AVFormatContext *ctx, AVDeviceInfoList *device_list)
{
    struct video_data *s = ctx->priv_data;
    DIR *dir;
    struct dirent *entry;
    AVDeviceInfo *device = NULL;
    struct v4l2_capability cap;
    int ret = 0;

    if (!device_list)
        return AVERROR(EINVAL);

    dir = opendir("/dev");
    if (!dir) {
        ret = AVERROR(errno);
        av_log(ctx, AV_LOG_ERROR, "Couldn't open the directory: %s\n", av_err2str(ret));
        return ret;
    }
    while ((entry = readdir(dir))) {
        if (!v4l2_is_v4l_dev(entry->d_name))
            continue;

        snprintf(ctx->filename, sizeof(ctx->filename), "/dev/%s", entry->d_name);
        if ((s->fd = device_open(ctx)) < 0)
            continue;

        if (v4l2_ioctl(s->fd, VIDIOC_QUERYCAP, &cap) < 0) {
            ret = AVERROR(errno);
            av_log(ctx, AV_LOG_ERROR, "ioctl(VIDIOC_QUERYCAP): %s\n", av_err2str(ret));
            goto fail;
        }

        device = av_mallocz(sizeof(AVDeviceInfo));
        if (!device) {
            ret = AVERROR(ENOMEM);
            goto fail;
        }
        device->device_name = av_strdup(ctx->filename);
        device->device_description = av_strdup(cap.card);
        if (!device->device_name || !device->device_description) {
            ret = AVERROR(ENOMEM);
            goto fail;
        }

        if ((ret = av_dynarray_add_nofree(&device_list->devices,
                                          &device_list->nb_devices, device)) < 0)
            goto fail;

        v4l2_close(s->fd);
        s->fd = -1;
        continue;

      fail:
        if (device) {
            av_freep(&device->device_name);
            av_freep(&device->device_description);
            av_freep(&device);
        }
        if (s->fd >= 0)
            v4l2_close(s->fd);
        s->fd = -1;
        break;
    }
    closedir(dir);
    return ret;
}

#define OFFSET(x) offsetof(struct video_data, x)
#define DEC AV_OPT_FLAG_DECODING_PARAM

static const AVOption options[] = {
    { "standard",     "set TV standard, used only by analog frame grabber",       OFFSET(standard),     AV_OPT_TYPE_STRING, {.str = NULL }, 0, 0,       DEC },
    { "channel",      "set TV channel, used only by frame grabber",               OFFSET(channel),      AV_OPT_TYPE_INT,    {.i64 = -1 },  -1, INT_MAX, DEC },
    { "video_size",   "set frame size",                                           OFFSET(width),        AV_OPT_TYPE_IMAGE_SIZE, {.str = NULL},  0, 0,   DEC },
    { "pixel_format", "set preferred pixel format",                               OFFSET(pixel_format), AV_OPT_TYPE_STRING, {.str = NULL},  0, 0,       DEC },
    { "input_format", "set preferred pixel format (for raw video) or codec name", OFFSET(pixel_format), AV_OPT_TYPE_STRING, {.str = NULL},  0, 0,       DEC },
    { "framerate",    "set frame rate",                                           OFFSET(framerate),    AV_OPT_TYPE_STRING, {.str = NULL},  0, 0,       DEC },

    { "list_formats", "list available formats and exit",                          OFFSET(list_format),  AV_OPT_TYPE_INT,    {.i64 = 0 },  0, INT_MAX, DEC, "list_formats" },
    { "all",          "show all available formats",                               OFFSET(list_format),  AV_OPT_TYPE_CONST,  {.i64 = V4L_ALLFORMATS  },    0, INT_MAX, DEC, "list_formats" },
    { "raw",          "show only non-compressed formats",                         OFFSET(list_format),  AV_OPT_TYPE_CONST,  {.i64 = V4L_RAWFORMATS  },    0, INT_MAX, DEC, "list_formats" },
    { "compressed",   "show only compressed formats",                             OFFSET(list_format),  AV_OPT_TYPE_CONST,  {.i64 = V4L_COMPFORMATS },    0, INT_MAX, DEC, "list_formats" },

    { "list_standards", "list supported standards and exit",                      OFFSET(list_standard), AV_OPT_TYPE_INT,   {.i64 = 0 },  0, 1, DEC, "list_standards" },
    { "all",            "show all supported standards",                           OFFSET(list_standard), AV_OPT_TYPE_CONST, {.i64 = 1 },  0, 0, DEC, "list_standards" },

    { "timestamps",   "set type of timestamps for grabbed frames",                OFFSET(ts_mode),      AV_OPT_TYPE_INT,    {.i64 = 0 }, 0, 2, DEC, "timestamps" },
    { "ts",           "set type of timestamps for grabbed frames",                OFFSET(ts_mode),      AV_OPT_TYPE_INT,    {.i64 = 0 }, 0, 2, DEC, "timestamps" },
    { "default",      "use timestamps from the kernel",                           OFFSET(ts_mode),      AV_OPT_TYPE_CONST,  {.i64 = V4L_TS_DEFAULT  }, 0, 2, DEC, "timestamps" },
    { "abs",          "use absolute timestamps (wall clock)",                     OFFSET(ts_mode),      AV_OPT_TYPE_CONST,  {.i64 = V4L_TS_ABS      }, 0, 2, DEC, "timestamps" },
    { "mono2abs",     "force conversion from monotonic to absolute timestamps",   OFFSET(ts_mode),      AV_OPT_TYPE_CONST,  {.i64 = V4L_TS_MONO2ABS }, 0, 2, DEC, "timestamps" },
    { "use_libv4l2",  "use libv4l2 (v4l-utils) conversion functions",             OFFSET(use_libv4l2),  AV_OPT_TYPE_BOOL,   {.i64 = 0}, 0, 1, DEC },
    { NULL },
};

static const AVClass v4l2_class = {
    .class_name = "V4L2 indev",
    .item_name  = av_default_item_name,
    .option     = options,
    .version    = LIBAVUTIL_VERSION_INT,
    .category   = AV_CLASS_CATEGORY_DEVICE_VIDEO_INPUT,
};

AVInputFormat ff_v4l2_demuxer = {
    .name           = "video4linux2,v4l2",
    .long_name      = NULL_IF_CONFIG_SMALL("Video4Linux2 device grab"),
    .priv_data_size = sizeof(struct video_data),
    .read_probe     = v4l2_read_probe,
    .read_header    = v4l2_read_header,
    .read_packet    = v4l2_read_packet,
    .read_close     = v4l2_read_close,
    .get_device_list = v4l2_get_device_list,
    .flags          = AVFMT_NOFILE,
    .priv_class     = &v4l2_class,
};<|MERGE_RESOLUTION|>--- conflicted
+++ resolved
@@ -19,7 +19,6 @@
  * Foundation, Inc., 51 Franklin Street, Fifth Floor, Boston, MA 02110-1301 USA
  */
 
-<<<<<<< HEAD
 /**
  * @file
  * Video4Linux2 grab interface
@@ -31,39 +30,14 @@
  * V4L2_PIX_FMT_* and AV_PIX_FMT_*
  */
 
+#include <stdatomic.h>
+
 #include "v4l2-common.h"
 #include <dirent.h>
 
 #if CONFIG_LIBV4L2
 #include <libv4l2.h>
 #endif
-=======
-#undef __STRICT_ANSI__ //workaround due to broken kernel headers
-#include "config.h"
-#include "libavformat/avformat.h"
-#include "libavformat/internal.h"
-#include <unistd.h>
-#include <fcntl.h>
-#include <stdatomic.h>
-#include <sys/ioctl.h>
-#include <sys/mman.h>
-#include <sys/time.h>
-#include <poll.h>
-#if HAVE_SYS_VIDEOIO_H
-#include <sys/videoio.h>
-#else
-#include <linux/videodev2.h>
-#endif
-#include "libavutil/avassert.h"
-#include "libavutil/imgutils.h"
-#include "libavutil/internal.h"
-#include "libavutil/log.h"
-#include "libavutil/opt.h"
-#include "libavutil/parseutils.h"
-#include "libavutil/pixdesc.h"
-#include "libavutil/avstring.h"
-#include "libavutil/mathematics.h"
->>>>>>> 3a165c18
 
 static const int desired_video_buffers = 256;
 
@@ -430,7 +404,7 @@
         res = AVERROR(errno);
         av_log(NULL, AV_LOG_ERROR, "ioctl(VIDIOC_QBUF): %s\n", av_err2str(res));
     } else {
-        avpriv_atomic_int_add_and_fetch(&s->buffers_queued, 1);
+        atomic_fetch_add(&s->buffers_queued, 1);
     }
 
     return res;
@@ -469,7 +443,6 @@
         s->ts_mode = V4L_TS_CONVERT_READY;
         return 0;
     }
-<<<<<<< HEAD
 #if HAVE_CLOCK_GETTIME && defined(CLOCK_MONOTONIC)
     if (ctx->streams[0]->avg_frame_rate.num) {
         now = av_gettime_monotonic();
@@ -510,9 +483,6 @@
     }
 #endif
     return 0;
-=======
-    atomic_fetch_add(&s->buffers_queued, 1);
->>>>>>> 3a165c18
 }
 
 static int mmap_read_frame(AVFormatContext *ctx, AVPacket *pkt)
@@ -585,10 +555,6 @@
             av_packet_unref(pkt);
             return res;
         }
-<<<<<<< HEAD
-=======
-        atomic_fetch_add(&s->buffers_queued, 1);
->>>>>>> 3a165c18
     } else {
         struct buff_data *buf_descriptor;
 
@@ -1036,13 +1002,8 @@
 {
     struct video_data *s = ctx->priv_data;
 
-<<<<<<< HEAD
-    if (avpriv_atomic_int_get(&s->buffers_queued) != s->buffers)
+    if (atomic_load(&s->buffers_queued) != s->buffers)
         av_log(ctx, AV_LOG_WARNING, "Some buffers are still owned by the caller on "
-=======
-    if (atomic_load(&s->buffers_queued) != s->buffers)
-        av_log(s1, AV_LOG_WARNING, "Some buffers are still owned by the caller on "
->>>>>>> 3a165c18
                "close.\n");
 
     mmap_close(s);
