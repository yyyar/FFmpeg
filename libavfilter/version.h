/*
 * Version macros.
 *
 * This file is part of FFmpeg.
 *
 * FFmpeg is free software; you can redistribute it and/or
 * modify it under the terms of the GNU Lesser General Public
 * License as published by the Free Software Foundation; either
 * version 2.1 of the License, or (at your option) any later version.
 *
 * FFmpeg is distributed in the hope that it will be useful,
 * but WITHOUT ANY WARRANTY; without even the implied warranty of
 * MERCHANTABILITY or FITNESS FOR A PARTICULAR PURPOSE.  See the GNU
 * Lesser General Public License for more details.
 *
 * You should have received a copy of the GNU Lesser General Public
 * License along with FFmpeg; if not, write to the Free Software
 * Foundation, Inc., 51 Franklin Street, Fifth Floor, Boston, MA 02110-1301 USA
 */

#ifndef AVFILTER_VERSION_H
#define AVFILTER_VERSION_H

/**
 * @file
 * Libavfilter version macros
 */

#include "libavutil/avutil.h"

#define LIBAVFILTER_VERSION_MAJOR  2
<<<<<<< HEAD
#define LIBAVFILTER_VERSION_MINOR 72
#define LIBAVFILTER_VERSION_MICRO 104
=======
#define LIBAVFILTER_VERSION_MINOR  16
#define LIBAVFILTER_VERSION_MICRO  1
>>>>>>> fdc91863

#define LIBAVFILTER_VERSION_INT AV_VERSION_INT(LIBAVFILTER_VERSION_MAJOR, \
                                               LIBAVFILTER_VERSION_MINOR, \
                                               LIBAVFILTER_VERSION_MICRO)
#define LIBAVFILTER_VERSION     AV_VERSION(LIBAVFILTER_VERSION_MAJOR,   \
                                           LIBAVFILTER_VERSION_MINOR,   \
                                           LIBAVFILTER_VERSION_MICRO)
#define LIBAVFILTER_BUILD       LIBAVFILTER_VERSION_INT

/**
 * Those FF_API_* defines are not part of public API.
 * They may change, break or disappear at any time.
 */
#ifndef FF_API_GRAPH_AVCLASS
#define FF_API_GRAPH_AVCLASS            (LIBAVFILTER_VERSION_MAJOR > 2)
#endif

#endif // AVFILTER_VERSION_H<|MERGE_RESOLUTION|>--- conflicted
+++ resolved
@@ -29,13 +29,8 @@
 #include "libavutil/avutil.h"
 
 #define LIBAVFILTER_VERSION_MAJOR  2
-<<<<<<< HEAD
 #define LIBAVFILTER_VERSION_MINOR 72
-#define LIBAVFILTER_VERSION_MICRO 104
-=======
-#define LIBAVFILTER_VERSION_MINOR  16
-#define LIBAVFILTER_VERSION_MICRO  1
->>>>>>> fdc91863
+#define LIBAVFILTER_VERSION_MICRO 105
 
 #define LIBAVFILTER_VERSION_INT AV_VERSION_INT(LIBAVFILTER_VERSION_MAJOR, \
                                                LIBAVFILTER_VERSION_MINOR, \
