--- conflicted
+++ resolved
@@ -333,18 +333,6 @@
     .uninit        = uninit,
     .query_formats = query_formats,
 
-<<<<<<< HEAD
-    .inputs    = (const AVFilterPad[]) {{ .name       = "default",
-                                    .type             = AVMEDIA_TYPE_VIDEO,
-                                    .draw_slice       = null_draw_slice,
-                                    .config_props     = config_input,
-                                    .end_frame        = end_frame },
-                                  { .name = NULL}},
-
-    .outputs   = (const AVFilterPad[]) {{ .name       = "default",
-                                    .type             = AVMEDIA_TYPE_VIDEO },
-                                  { .name = NULL}},
-=======
     .inputs    = (const AVFilterPad[]) {{ .name             = "default",
                                           .type             = AVMEDIA_TYPE_VIDEO,
                                           .draw_slice       = null_draw_slice,
@@ -355,5 +343,4 @@
     .outputs   = (const AVFilterPad[]) {{ .name             = "default",
                                           .type             = AVMEDIA_TYPE_VIDEO },
                                         { .name = NULL}},
->>>>>>> 1470ce21
 };