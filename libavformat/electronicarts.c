--- conflicted
+++ resolved
@@ -436,19 +436,11 @@
         st->codec->codec_tag = 0;  /* no fourcc */
         st->codec->width = ea->width;
         st->codec->height = ea->height;
-<<<<<<< HEAD
         st->duration = st->nb_frames = ea->nb_frames;
         if (ea->time_base.num)
             avpriv_set_pts_info(st, 64, ea->time_base.num, ea->time_base.den);
-        st->r_frame_rate = st->avg_frame_rate = (AVRational){ea->time_base.den,
-                                                             ea->time_base.num};
-=======
-        avpriv_set_pts_info(st, 33, ea->time_base.num, ea->time_base.den);
-#if FF_API_R_FRAME_RATE
         st->r_frame_rate =
-#endif
         st->avg_frame_rate = (AVRational){ea->time_base.den, ea->time_base.num};
->>>>>>> 41f43202
     }
 
     if (ea->audio_codec) {
