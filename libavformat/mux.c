--- conflicted
+++ resolved
@@ -506,14 +506,7 @@
  */
 static int write_packet(AVFormatContext *s, AVPacket *pkt)
 {
-<<<<<<< HEAD
     int ret, did_split;
-=======
-    int ret;
-    if (!(s->oformat->flags & (AVFMT_TS_NEGATIVE | AVFMT_NOTIMESTAMPS))) {
-        AVRational time_base = s->streams[pkt->stream_index]->time_base;
-        int64_t offset = 0;
->>>>>>> 596e5d47
 
     if (s->avoid_negative_ts > 0) {
         AVStream *st = s->streams[pkt->stream_index];
@@ -539,21 +532,16 @@
 
         av_assert2(pkt->dts == AV_NOPTS_VALUE || pkt->dts >= 0);
     }
-<<<<<<< HEAD
 
     did_split = av_packet_split_side_data(pkt);
     ret = s->oformat->write_packet(s, pkt);
-    if (s->flush_packets && s->pb && s->pb->error >= 0)
+
+    if (s->flush_packets && s->pb && ret >= 0 && s->flags & AVFMT_FLAG_FLUSH_PACKETS)
         avio_flush(s->pb);
+
     if (did_split)
         av_packet_merge_side_data(pkt);
-=======
-    ret = s->oformat->write_packet(s, pkt);
-
-    if (s->pb && ret >= 0 && s->flags & AVFMT_FLAG_FLUSH_PACKETS)
-        avio_flush(s->pb);
-
->>>>>>> 596e5d47
+
     return ret;
 }
 
