/*
 * RTSP demuxer
 * Copyright (c) 2002 Fabrice Bellard
 *
 * This file is part of FFmpeg.
 *
 * FFmpeg is free software; you can redistribute it and/or
 * modify it under the terms of the GNU Lesser General Public
 * License as published by the Free Software Foundation; either
 * version 2.1 of the License, or (at your option) any later version.
 *
 * FFmpeg is distributed in the hope that it will be useful,
 * but WITHOUT ANY WARRANTY; without even the implied warranty of
 * MERCHANTABILITY or FITNESS FOR A PARTICULAR PURPOSE.  See the GNU
 * Lesser General Public License for more details.
 *
 * You should have received a copy of the GNU Lesser General Public
 * License along with FFmpeg; if not, write to the Free Software
 * Foundation, Inc., 51 Franklin Street, Fifth Floor, Boston, MA 02110-1301 USA
 */

#include "libavutil/avstring.h"
#include "libavutil/intreadwrite.h"
#include "libavutil/mathematics.h"
#include "libavutil/random_seed.h"
#include "libavutil/time.h"
#include "avformat.h"

#include "internal.h"
#include "network.h"
#include "os_support.h"
#include "rtpproto.h"
#include "rtsp.h"
#include "rdt.h"
#include "url.h"

static const struct RTSPStatusMessage {
    enum RTSPStatusCode code;
    const char *message;
} status_messages[] = {
    { RTSP_STATUS_OK,             "OK"                               },
    { RTSP_STATUS_METHOD,         "Method Not Allowed"               },
    { RTSP_STATUS_BANDWIDTH,      "Not Enough Bandwidth"             },
    { RTSP_STATUS_SESSION,        "Session Not Found"                },
    { RTSP_STATUS_STATE,          "Method Not Valid in This State"   },
    { RTSP_STATUS_AGGREGATE,      "Aggregate operation not allowed"  },
    { RTSP_STATUS_ONLY_AGGREGATE, "Only aggregate operation allowed" },
    { RTSP_STATUS_TRANSPORT,      "Unsupported transport"            },
    { RTSP_STATUS_INTERNAL,       "Internal Server Error"            },
    { RTSP_STATUS_SERVICE,        "Service Unavailable"              },
    { RTSP_STATUS_VERSION,        "RTSP Version not supported"       },
    { 0,                          "NULL"                             }
};

static int rtsp_read_close(AVFormatContext *s)
{
    RTSPState *rt = s->priv_data;

    if (!(rt->rtsp_flags & RTSP_FLAG_LISTEN))
        ff_rtsp_send_cmd_async(s, "TEARDOWN", rt->control_uri, NULL);

    ff_rtsp_close_streams(s);
    ff_rtsp_close_connections(s);
    ff_network_close();
    rt->real_setup = NULL;
    av_freep(&rt->real_setup_cache);
    return 0;
}

static inline int read_line(AVFormatContext *s, char *rbuf, const int rbufsize,
                            int *rbuflen)
{
    RTSPState *rt = s->priv_data;
    int idx       = 0;
    int ret       = 0;
    *rbuflen      = 0;

    do {
        ret = ffurl_read_complete(rt->rtsp_hd, rbuf + idx, 1);
        if (ret <= 0)
            return ret ? ret : AVERROR_EOF;
        if (rbuf[idx] == '\r') {
            /* Ignore */
        } else if (rbuf[idx] == '\n') {
            rbuf[idx] = '\0';
            *rbuflen  = idx;
            return 0;
        } else
            idx++;
    } while (idx < rbufsize);
    av_log(s, AV_LOG_ERROR, "Message too long\n");
    return AVERROR(EIO);
}

static int rtsp_send_reply(AVFormatContext *s, enum RTSPStatusCode code,
                           const char *extracontent, uint16_t seq)
{
    RTSPState *rt = s->priv_data;
    char message[4096];
    int index = 0;
    while (status_messages[index].code) {
        if (status_messages[index].code == code) {
            snprintf(message, sizeof(message), "RTSP/1.0 %d %s\r\n",
                     code, status_messages[index].message);
            break;
        }
        index++;
    }
    if (!status_messages[index].code)
        return AVERROR(EINVAL);
    av_strlcatf(message, sizeof(message), "CSeq: %d\r\n", seq);
    av_strlcatf(message, sizeof(message), "Server: %s\r\n", LIBAVFORMAT_IDENT);
    if (extracontent)
        av_strlcat(message, extracontent, sizeof(message));
    av_strlcat(message, "\r\n", sizeof(message));
    av_dlog(s, "Sending response:\n%s", message);
    ffurl_write(rt->rtsp_hd, message, strlen(message));

    return 0;
}

static inline int check_sessionid(AVFormatContext *s,
                                  RTSPMessageHeader *request)
{
    RTSPState *rt = s->priv_data;
    unsigned char *session_id = rt->session_id;
    if (!session_id[0]) {
        av_log(s, AV_LOG_WARNING, "There is no session-id at the moment\n");
        return 0;
    }
    if (strcmp(session_id, request->session_id)) {
        av_log(s, AV_LOG_ERROR, "Unexpected session-id %s\n",
               request->session_id);
        rtsp_send_reply(s, RTSP_STATUS_SESSION, NULL, request->seq);
        return AVERROR_STREAM_NOT_FOUND;
    }
    return 0;
}

static inline int rtsp_read_request(AVFormatContext *s,
                                    RTSPMessageHeader *request,
                                    const char *method)
{
    RTSPState *rt = s->priv_data;
    char rbuf[1024];
    int rbuflen, ret;
    do {
        ret = read_line(s, rbuf, sizeof(rbuf), &rbuflen);
        if (ret)
            return ret;
        if (rbuflen > 1) {
            av_dlog(s, "Parsing[%d]: %s\n", rbuflen, rbuf);
            ff_rtsp_parse_line(request, rbuf, rt, method);
        }
    } while (rbuflen > 0);
    if (request->seq != rt->seq + 1) {
        av_log(s, AV_LOG_ERROR, "Unexpected Sequence number %d\n",
               request->seq);
        return AVERROR(EINVAL);
    }
    if (rt->session_id[0] && strcmp(method, "OPTIONS")) {
        ret = check_sessionid(s, request);
        if (ret)
            return ret;
    }

    return 0;
}

static int rtsp_read_announce(AVFormatContext *s)
{
    RTSPState *rt             = s->priv_data;
    RTSPMessageHeader request = { 0 };
    char sdp[4096];
    int  ret;

    ret = rtsp_read_request(s, &request, "ANNOUNCE");
    if (ret)
        return ret;
    rt->seq++;
    if (strcmp(request.content_type, "application/sdp")) {
        av_log(s, AV_LOG_ERROR, "Unexpected content type %s\n",
               request.content_type);
        rtsp_send_reply(s, RTSP_STATUS_SERVICE, NULL, request.seq);
        return AVERROR_OPTION_NOT_FOUND;
    }
    if (request.content_length && request.content_length < sizeof(sdp) - 1) {
        /* Read SDP */
        if (ffurl_read_complete(rt->rtsp_hd, sdp, request.content_length)
            < request.content_length) {
            av_log(s, AV_LOG_ERROR,
                   "Unable to get complete SDP Description in ANNOUNCE\n");
            rtsp_send_reply(s, RTSP_STATUS_INTERNAL, NULL, request.seq);
            return AVERROR(EIO);
        }
        sdp[request.content_length] = '\0';
        av_log(s, AV_LOG_VERBOSE, "SDP: %s\n", sdp);
        ret = ff_sdp_parse(s, sdp);
        if (ret)
            return ret;
        rtsp_send_reply(s, RTSP_STATUS_OK, NULL, request.seq);
        return 0;
    }
    av_log(s, AV_LOG_ERROR,
           "Content-Length header value exceeds sdp allocated buffer (4KB)\n");
    rtsp_send_reply(s, RTSP_STATUS_INTERNAL,
                    "Content-Length exceeds buffer size", request.seq);
    return AVERROR(EIO);
}

static int rtsp_read_options(AVFormatContext *s)
{
    RTSPState *rt             = s->priv_data;
    RTSPMessageHeader request = { 0 };
    int ret                   = 0;

    /* Parsing headers */
    ret = rtsp_read_request(s, &request, "OPTIONS");
    if (ret)
        return ret;
    rt->seq++;
    /* Send Reply */
    rtsp_send_reply(s, RTSP_STATUS_OK,
                    "Public: ANNOUNCE, PAUSE, SETUP, TEARDOWN, RECORD\r\n",
                    request.seq);
    return 0;
}

static int rtsp_read_setup(AVFormatContext *s, char* host, char *controlurl)
{
    RTSPState *rt             = s->priv_data;
    RTSPMessageHeader request = { 0 };
    int ret                   = 0;
    char url[1024];
    RTSPStream *rtsp_st;
    char responseheaders[1024];
    int localport    = -1;
    int transportidx = 0;
    int streamid     = 0;

    ret = rtsp_read_request(s, &request, "SETUP");
    if (ret)
        return ret;
    rt->seq++;
    if (!request.nb_transports) {
        av_log(s, AV_LOG_ERROR, "No transport defined in SETUP\n");
        return AVERROR_INVALIDDATA;
    }
    for (transportidx = 0; transportidx < request.nb_transports;
         transportidx++) {
        if (!request.transports[transportidx].mode_record ||
            (request.transports[transportidx].lower_transport !=
             RTSP_LOWER_TRANSPORT_UDP &&
             request.transports[transportidx].lower_transport !=
             RTSP_LOWER_TRANSPORT_TCP)) {
            av_log(s, AV_LOG_ERROR, "mode=record/receive not set or transport"
                   " protocol not supported (yet)\n");
            return AVERROR_INVALIDDATA;
        }
    }
    if (request.nb_transports > 1)
        av_log(s, AV_LOG_WARNING, "More than one transport not supported, "
               "using first of all\n");
    for (streamid = 0; streamid < rt->nb_rtsp_streams; streamid++) {
        if (!strcmp(rt->rtsp_streams[streamid]->control_url,
                    controlurl))
            break;
    }
    if (streamid == rt->nb_rtsp_streams) {
        av_log(s, AV_LOG_ERROR, "Unable to find requested track\n");
        return AVERROR_STREAM_NOT_FOUND;
    }
    rtsp_st   = rt->rtsp_streams[streamid];
    localport = rt->rtp_port_min;

    if (request.transports[0].lower_transport == RTSP_LOWER_TRANSPORT_TCP) {
        rt->lower_transport = RTSP_LOWER_TRANSPORT_TCP;
        if ((ret = ff_rtsp_open_transport_ctx(s, rtsp_st))) {
            rtsp_send_reply(s, RTSP_STATUS_TRANSPORT, NULL, request.seq);
            return ret;
        }
        rtsp_st->interleaved_min = request.transports[0].interleaved_min;
        rtsp_st->interleaved_max = request.transports[0].interleaved_max;
        snprintf(responseheaders, sizeof(responseheaders), "Transport: "
                 "RTP/AVP/TCP;unicast;mode=receive;interleaved=%d-%d"
                 "\r\n", request.transports[0].interleaved_min,
                 request.transports[0].interleaved_max);
    } else {
        do {
            ff_url_join(url, sizeof(url), "rtp", NULL, host, localport, NULL);
            av_dlog(s, "Opening: %s", url);
            ret = ffurl_open(&rtsp_st->rtp_handle, url, AVIO_FLAG_READ_WRITE,
                             &s->interrupt_callback, NULL);
            if (ret)
                localport += 2;
        } while (ret || localport > rt->rtp_port_max);
        if (localport > rt->rtp_port_max) {
            rtsp_send_reply(s, RTSP_STATUS_TRANSPORT, NULL, request.seq);
            return ret;
        }

        av_dlog(s, "Listening on: %d",
                ff_rtp_get_local_rtp_port(rtsp_st->rtp_handle));
        if ((ret = ff_rtsp_open_transport_ctx(s, rtsp_st))) {
            rtsp_send_reply(s, RTSP_STATUS_TRANSPORT, NULL, request.seq);
            return ret;
        }

        localport = ff_rtp_get_local_rtp_port(rtsp_st->rtp_handle);
        snprintf(responseheaders, sizeof(responseheaders), "Transport: "
                 "RTP/AVP/UDP;unicast;mode=receive;source=%s;"
                 "client_port=%d-%d;server_port=%d-%d\r\n",
                 host, request.transports[0].client_port_min,
                 request.transports[0].client_port_max, localport,
                 localport + 1);
    }

    /* Establish sessionid if not previously set */
    /* Put this in a function? */
    /* RFC 2326: session id must be at least 8 digits */
    while (strlen(rt->session_id) < 8)
        av_strlcatf(rt->session_id, 512, "%u", av_get_random_seed());

    av_strlcatf(responseheaders, sizeof(responseheaders), "Session: %s\r\n",
                rt->session_id);
    /* Send Reply */
    rtsp_send_reply(s, RTSP_STATUS_OK, responseheaders, request.seq);

    rt->state = RTSP_STATE_PAUSED;
    return 0;
}

static int rtsp_read_record(AVFormatContext *s)
{
    RTSPState *rt             = s->priv_data;
    RTSPMessageHeader request = { 0 };
    int ret                   = 0;
    char responseheaders[1024];

    ret = rtsp_read_request(s, &request, "RECORD");
    if (ret)
        return ret;
    ret = check_sessionid(s, &request);
    if (ret)
        return ret;
    rt->seq++;
    snprintf(responseheaders, sizeof(responseheaders), "Session: %s\r\n",
             rt->session_id);
    rtsp_send_reply(s, RTSP_STATUS_OK, responseheaders, request.seq);

    rt->state = RTSP_STATE_STREAMING;
    return 0;
}

static inline int parse_command_line(AVFormatContext *s, const char *line,
                                     int linelen, char *uri, int urisize,
                                     char *method, int methodsize,
                                     enum RTSPMethod *methodcode)
{
    RTSPState *rt = s->priv_data;
    const char *linept, *searchlinept;
    linept = strchr(line, ' ');
<<<<<<< HEAD
    if (!linept) {
        av_log(s, AV_LOG_ERROR, "Error parsing method string\n");
        return AVERROR_INVALIDDATA;
    }
=======

    if (!linept)
        return AVERROR_INVALIDDATA;

>>>>>>> c27328e7
    if (linept - line > methodsize - 1) {
        av_log(s, AV_LOG_ERROR, "Method string too long\n");
        return AVERROR(EIO);
    }
    memcpy(method, line, linept - line);
    method[linept - line] = '\0';
    linept++;
    if (!strcmp(method, "ANNOUNCE"))
        *methodcode = ANNOUNCE;
    else if (!strcmp(method, "OPTIONS"))
        *methodcode = OPTIONS;
    else if (!strcmp(method, "RECORD"))
        *methodcode = RECORD;
    else if (!strcmp(method, "SETUP"))
        *methodcode = SETUP;
    else if (!strcmp(method, "PAUSE"))
        *methodcode = PAUSE;
    else if (!strcmp(method, "TEARDOWN"))
        *methodcode = TEARDOWN;
    else
        *methodcode = UNKNOWN;
    /* Check method with the state  */
    if (rt->state == RTSP_STATE_IDLE) {
        if ((*methodcode != ANNOUNCE) && (*methodcode != OPTIONS)) {
            av_log(s, AV_LOG_ERROR, "Unexpected command in Idle State %s\n",
                   line);
            return AVERROR_PROTOCOL_NOT_FOUND;
        }
    } else if (rt->state == RTSP_STATE_PAUSED) {
        if ((*methodcode != OPTIONS) && (*methodcode != RECORD)
            && (*methodcode != SETUP)) {
            av_log(s, AV_LOG_ERROR, "Unexpected command in Paused State %s\n",
                   line);
            return AVERROR_PROTOCOL_NOT_FOUND;
        }
    } else if (rt->state == RTSP_STATE_STREAMING) {
        if ((*methodcode != PAUSE) && (*methodcode != OPTIONS)
            && (*methodcode != TEARDOWN)) {
            av_log(s, AV_LOG_ERROR, "Unexpected command in Streaming State"
                   " %s\n", line);
            return AVERROR_PROTOCOL_NOT_FOUND;
        }
    } else {
        av_log(s, AV_LOG_ERROR, "Unexpected State [%d]\n", rt->state);
        return AVERROR_BUG;
    }

    searchlinept = strchr(linept, ' ');
    if (!searchlinept) {
        av_log(s, AV_LOG_ERROR, "Error parsing message URI\n");
        return AVERROR_INVALIDDATA;
    }
    if (searchlinept - linept > urisize - 1) {
        av_log(s, AV_LOG_ERROR, "uri string length exceeded buffer size\n");
        return AVERROR(EIO);
    }
    memcpy(uri, linept, searchlinept - linept);
    uri[searchlinept - linept] = '\0';
    if (strcmp(rt->control_uri, uri)) {
        char host[128], path[512], auth[128];
        int port;
        char ctl_host[128], ctl_path[512], ctl_auth[128];
        int ctl_port;
        av_url_split(NULL, 0, auth, sizeof(auth), host, sizeof(host), &port,
                     path, sizeof(path), uri);
        av_url_split(NULL, 0, ctl_auth, sizeof(ctl_auth), ctl_host,
                     sizeof(ctl_host), &ctl_port, ctl_path, sizeof(ctl_path),
                     rt->control_uri);
        if (strcmp(host, ctl_host))
            av_log(s, AV_LOG_INFO, "Host %s differs from expected %s\n",
                   host, ctl_host);
        if (strcmp(path, ctl_path) && *methodcode != SETUP)
            av_log(s, AV_LOG_WARNING, "WARNING: Path %s differs from expected"
                   " %s\n", path, ctl_path);
        if (*methodcode == ANNOUNCE) {
            av_log(s, AV_LOG_INFO,
                   "Updating control URI to %s\n", uri);
            av_strlcpy(rt->control_uri, uri, sizeof(rt->control_uri));
        }
    }

    linept = searchlinept + 1;
    if (!av_strstart(linept, "RTSP/1.0", NULL)) {
        av_log(s, AV_LOG_ERROR, "Error parsing protocol or version\n");
        return AVERROR_PROTOCOL_NOT_FOUND;
    }
    return 0;
}

int ff_rtsp_parse_streaming_commands(AVFormatContext *s)
{
    RTSPState *rt = s->priv_data;
    unsigned char rbuf[4096];
    unsigned char method[10];
    char uri[500];
    int ret;
    int rbuflen               = 0;
    RTSPMessageHeader request = { 0 };
    enum RTSPMethod methodcode;

    ret = read_line(s, rbuf, sizeof(rbuf), &rbuflen);
    if (ret < 0)
        return ret;
    ret = parse_command_line(s, rbuf, rbuflen, uri, sizeof(uri), method,
                             sizeof(method), &methodcode);
    if (ret) {
        av_log(s, AV_LOG_ERROR, "RTSP: Unexpected Command\n");
        return ret;
    }

    ret = rtsp_read_request(s, &request, method);
    if (ret)
        return ret;
    rt->seq++;
    if (methodcode == PAUSE) {
        rt->state = RTSP_STATE_PAUSED;
        ret       = rtsp_send_reply(s, RTSP_STATUS_OK, NULL , request.seq);
        // TODO: Missing date header in response
    } else if (methodcode == OPTIONS) {
        ret = rtsp_send_reply(s, RTSP_STATUS_OK,
                              "Public: ANNOUNCE, PAUSE, SETUP, TEARDOWN, "
                              "RECORD\r\n", request.seq);
    } else if (methodcode == TEARDOWN) {
        rt->state = RTSP_STATE_IDLE;
        ret       = rtsp_send_reply(s, RTSP_STATUS_OK, NULL , request.seq);
        return 0;
    }
    return ret;
}

static int rtsp_read_play(AVFormatContext *s)
{
    RTSPState *rt = s->priv_data;
    RTSPMessageHeader reply1, *reply = &reply1;
    int i;
    char cmd[1024];

    av_log(s, AV_LOG_DEBUG, "hello state=%d\n", rt->state);
    rt->nb_byes = 0;

    if (!(rt->server_type == RTSP_SERVER_REAL && rt->need_subscription)) {
        if (rt->transport == RTSP_TRANSPORT_RTP) {
            for (i = 0; i < rt->nb_rtsp_streams; i++) {
                RTSPStream *rtsp_st = rt->rtsp_streams[i];
                RTPDemuxContext *rtpctx = rtsp_st->transport_priv;
                if (!rtpctx)
                    continue;
                ff_rtp_reset_packet_queue(rtpctx);
                rtpctx->last_rtcp_ntp_time  = AV_NOPTS_VALUE;
                rtpctx->first_rtcp_ntp_time = AV_NOPTS_VALUE;
                rtpctx->base_timestamp      = 0;
                rtpctx->timestamp           = 0;
                rtpctx->unwrapped_timestamp = 0;
                rtpctx->rtcp_ts_offset      = 0;
            }
        }
        if (rt->state == RTSP_STATE_PAUSED) {
            cmd[0] = 0;
        } else {
            snprintf(cmd, sizeof(cmd),
                     "Range: npt=%"PRId64".%03"PRId64"-\r\n",
                     rt->seek_timestamp / AV_TIME_BASE,
                     rt->seek_timestamp / (AV_TIME_BASE / 1000) % 1000);
        }
        ff_rtsp_send_cmd(s, "PLAY", rt->control_uri, cmd, reply, NULL);
        if (reply->status_code != RTSP_STATUS_OK) {
            return -1;
        }
        if (rt->transport == RTSP_TRANSPORT_RTP &&
            reply->range_start != AV_NOPTS_VALUE) {
            for (i = 0; i < rt->nb_rtsp_streams; i++) {
                RTSPStream *rtsp_st = rt->rtsp_streams[i];
                RTPDemuxContext *rtpctx = rtsp_st->transport_priv;
                AVStream *st = NULL;
                if (!rtpctx || rtsp_st->stream_index < 0)
                    continue;
                st = s->streams[rtsp_st->stream_index];
                rtpctx->range_start_offset =
                    av_rescale_q(reply->range_start, AV_TIME_BASE_Q,
                                 st->time_base);
            }
        }
    }
    rt->state = RTSP_STATE_STREAMING;
    return 0;
}

/* pause the stream */
static int rtsp_read_pause(AVFormatContext *s)
{
    RTSPState *rt = s->priv_data;
    RTSPMessageHeader reply1, *reply = &reply1;

    if (rt->state != RTSP_STATE_STREAMING)
        return 0;
    else if (!(rt->server_type == RTSP_SERVER_REAL && rt->need_subscription)) {
        ff_rtsp_send_cmd(s, "PAUSE", rt->control_uri, NULL, reply, NULL);
        if (reply->status_code != RTSP_STATUS_OK) {
            return -1;
        }
    }
    rt->state = RTSP_STATE_PAUSED;
    return 0;
}

int ff_rtsp_setup_input_streams(AVFormatContext *s, RTSPMessageHeader *reply)
{
    RTSPState *rt = s->priv_data;
    char cmd[1024];
    unsigned char *content = NULL;
    int ret;

    /* describe the stream */
    snprintf(cmd, sizeof(cmd),
             "Accept: application/sdp\r\n");
    if (rt->server_type == RTSP_SERVER_REAL) {
        /**
         * The Require: attribute is needed for proper streaming from
         * Realmedia servers.
         */
        av_strlcat(cmd,
                   "Require: com.real.retain-entity-for-setup\r\n",
                   sizeof(cmd));
    }
    ff_rtsp_send_cmd(s, "DESCRIBE", rt->control_uri, cmd, reply, &content);
    if (!content)
        return AVERROR_INVALIDDATA;
    if (reply->status_code != RTSP_STATUS_OK) {
        av_freep(&content);
        return AVERROR_INVALIDDATA;
    }

    av_log(s, AV_LOG_VERBOSE, "SDP:\n%s\n", content);
    /* now we got the SDP description, we parse it */
    ret = ff_sdp_parse(s, (const char *)content);
    av_freep(&content);
    if (ret < 0)
        return ret;

    return 0;
}

static int rtsp_listen(AVFormatContext *s)
{
    RTSPState *rt = s->priv_data;
    char host[128], path[512], auth[128];
    char uri[500];
    int port;
    char tcpname[500];
    unsigned char rbuf[4096];
    unsigned char method[10];
    int rbuflen = 0;
    int ret;
    enum RTSPMethod methodcode;

    /* extract hostname and port */
    av_url_split(NULL, 0, auth, sizeof(auth), host, sizeof(host), &port,
                 path, sizeof(path), s->filename);

    /* ff_url_join. No authorization by now (NULL) */
    ff_url_join(rt->control_uri, sizeof(rt->control_uri), "rtsp", NULL, host,
                port, "%s", path);

    if (port < 0)
        port = RTSP_DEFAULT_PORT;

    /* Create TCP connection */
    ff_url_join(tcpname, sizeof(tcpname), "tcp", NULL, host, port,
                "?listen&listen_timeout=%d", rt->initial_timeout * 1000);

    if (ret = ffurl_open(&rt->rtsp_hd, tcpname, AVIO_FLAG_READ_WRITE,
                         &s->interrupt_callback, NULL)) {
        av_log(s, AV_LOG_ERROR, "Unable to open RTSP for listening\n");
        return ret;
    }
    rt->state       = RTSP_STATE_IDLE;
    rt->rtsp_hd_out = rt->rtsp_hd;
    for (;;) { /* Wait for incoming RTSP messages */
        ret = read_line(s, rbuf, sizeof(rbuf), &rbuflen);
        if (ret < 0)
            return ret;
        ret = parse_command_line(s, rbuf, rbuflen, uri, sizeof(uri), method,
                                 sizeof(method), &methodcode);
        if (ret) {
            av_log(s, AV_LOG_ERROR, "RTSP: Unexpected Command\n");
            return ret;
        }

        if (methodcode == ANNOUNCE) {
            ret       = rtsp_read_announce(s);
            rt->state = RTSP_STATE_PAUSED;
        } else if (methodcode == OPTIONS) {
            ret = rtsp_read_options(s);
        } else if (methodcode == RECORD) {
            ret = rtsp_read_record(s);
            if (!ret)
                return 0; // We are ready for streaming
        } else if (methodcode == SETUP)
            ret = rtsp_read_setup(s, host, uri);
        if (ret) {
            ffurl_close(rt->rtsp_hd);
            return AVERROR_INVALIDDATA;
        }
    }
    return 0;
}

static int rtsp_probe(AVProbeData *p)
{
    if (av_strstart(p->filename, "rtsp:", NULL))
        return AVPROBE_SCORE_MAX;
    return 0;
}

static int rtsp_read_header(AVFormatContext *s)
{
    RTSPState *rt = s->priv_data;
    int ret;

    if (rt->initial_timeout > 0)
        rt->rtsp_flags |= RTSP_FLAG_LISTEN;

    if (rt->rtsp_flags & RTSP_FLAG_LISTEN) {
        ret = rtsp_listen(s);
        if (ret)
            return ret;
    } else {
        ret = ff_rtsp_connect(s);
        if (ret)
            return ret;

        rt->real_setup_cache = !s->nb_streams ? NULL :
            av_mallocz_array(s->nb_streams, 2 * sizeof(*rt->real_setup_cache));
        if (!rt->real_setup_cache && s->nb_streams)
            return AVERROR(ENOMEM);
        rt->real_setup = rt->real_setup_cache + s->nb_streams;

        if (rt->initial_pause) {
            /* do not start immediately */
        } else {
            if (rtsp_read_play(s) < 0) {
                ff_rtsp_close_streams(s);
                ff_rtsp_close_connections(s);
                return AVERROR_INVALIDDATA;
            }
        }
    }

    return 0;
}

int ff_rtsp_tcp_read_packet(AVFormatContext *s, RTSPStream **prtsp_st,
                            uint8_t *buf, int buf_size)
{
    RTSPState *rt = s->priv_data;
    int id, len, i, ret;
    RTSPStream *rtsp_st;

    av_dlog(s, "tcp_read_packet:\n");
redo:
    for (;;) {
        RTSPMessageHeader reply;

        ret = ff_rtsp_read_reply(s, &reply, NULL, 1, NULL);
        if (ret < 0)
            return ret;
        if (ret == 1) /* received '$' */
            break;
        /* XXX: parse message */
        if (rt->state != RTSP_STATE_STREAMING)
            return 0;
    }
    ret = ffurl_read_complete(rt->rtsp_hd, buf, 3);
    if (ret != 3)
        return -1;
    id  = buf[0];
    len = AV_RB16(buf + 1);
    av_dlog(s, "id=%d len=%d\n", id, len);
    if (len > buf_size || len < 8)
        goto redo;
    /* get the data */
    ret = ffurl_read_complete(rt->rtsp_hd, buf, len);
    if (ret != len)
        return -1;
    if (rt->transport == RTSP_TRANSPORT_RDT &&
        ff_rdt_parse_header(buf, len, &id, NULL, NULL, NULL, NULL) < 0)
        return -1;

    /* find the matching stream */
    for (i = 0; i < rt->nb_rtsp_streams; i++) {
        rtsp_st = rt->rtsp_streams[i];
        if (id >= rtsp_st->interleaved_min &&
            id <= rtsp_st->interleaved_max)
            goto found;
    }
    goto redo;
found:
    *prtsp_st = rtsp_st;
    return len;
}

static int resetup_tcp(AVFormatContext *s)
{
    RTSPState *rt = s->priv_data;
    char host[1024];
    int port;

    av_url_split(NULL, 0, NULL, 0, host, sizeof(host), &port, NULL, 0,
                 s->filename);
    ff_rtsp_undo_setup(s, 0);
    return ff_rtsp_make_setup_request(s, host, port, RTSP_LOWER_TRANSPORT_TCP,
                                      rt->real_challenge);
}

static int rtsp_read_packet(AVFormatContext *s, AVPacket *pkt)
{
    RTSPState *rt = s->priv_data;
    int ret;
    RTSPMessageHeader reply1, *reply = &reply1;
    char cmd[1024];

retry:
    if (rt->server_type == RTSP_SERVER_REAL) {
        int i;

        for (i = 0; i < s->nb_streams; i++)
            rt->real_setup[i] = s->streams[i]->discard;

        if (!rt->need_subscription) {
            if (memcmp (rt->real_setup, rt->real_setup_cache,
                        sizeof(enum AVDiscard) * s->nb_streams)) {
                snprintf(cmd, sizeof(cmd),
                         "Unsubscribe: %s\r\n",
                         rt->last_subscription);
                ff_rtsp_send_cmd(s, "SET_PARAMETER", rt->control_uri,
                                 cmd, reply, NULL);
                if (reply->status_code != RTSP_STATUS_OK)
                    return AVERROR_INVALIDDATA;
                rt->need_subscription = 1;
            }
        }

        if (rt->need_subscription) {
            int r, rule_nr, first = 1;

            memcpy(rt->real_setup_cache, rt->real_setup,
                   sizeof(enum AVDiscard) * s->nb_streams);
            rt->last_subscription[0] = 0;

            snprintf(cmd, sizeof(cmd),
                     "Subscribe: ");
            for (i = 0; i < rt->nb_rtsp_streams; i++) {
                rule_nr = 0;
                for (r = 0; r < s->nb_streams; r++) {
                    if (s->streams[r]->id == i) {
                        if (s->streams[r]->discard != AVDISCARD_ALL) {
                            if (!first)
                                av_strlcat(rt->last_subscription, ",",
                                           sizeof(rt->last_subscription));
                            ff_rdt_subscribe_rule(
                                rt->last_subscription,
                                sizeof(rt->last_subscription), i, rule_nr);
                            first = 0;
                        }
                        rule_nr++;
                    }
                }
            }
            av_strlcatf(cmd, sizeof(cmd), "%s\r\n", rt->last_subscription);
            ff_rtsp_send_cmd(s, "SET_PARAMETER", rt->control_uri,
                             cmd, reply, NULL);
            if (reply->status_code != RTSP_STATUS_OK)
                return AVERROR_INVALIDDATA;
            rt->need_subscription = 0;

            if (rt->state == RTSP_STATE_STREAMING)
                rtsp_read_play (s);
        }
    }

    ret = ff_rtsp_fetch_packet(s, pkt);
    if (ret < 0) {
        if (ret == AVERROR(ETIMEDOUT) && !rt->packets) {
            if (rt->lower_transport == RTSP_LOWER_TRANSPORT_UDP &&
                rt->lower_transport_mask & (1 << RTSP_LOWER_TRANSPORT_TCP)) {
                RTSPMessageHeader reply1, *reply = &reply1;
                av_log(s, AV_LOG_WARNING, "UDP timeout, retrying with TCP\n");
                if (rtsp_read_pause(s) != 0)
                    return -1;
                // TEARDOWN is required on Real-RTSP, but might make
                // other servers close the connection.
                if (rt->server_type == RTSP_SERVER_REAL)
                    ff_rtsp_send_cmd(s, "TEARDOWN", rt->control_uri, NULL,
                                     reply, NULL);
                rt->session_id[0] = '\0';
                if (resetup_tcp(s) == 0) {
                    rt->state = RTSP_STATE_IDLE;
                    rt->need_subscription = 1;
                    if (rtsp_read_play(s) != 0)
                        return -1;
                    goto retry;
                }
            }
        }
        return ret;
    }
    rt->packets++;

    if (!(rt->rtsp_flags & RTSP_FLAG_LISTEN)) {
        /* send dummy request to keep TCP connection alive */
        if ((av_gettime() - rt->last_cmd_time) / 1000000 >= rt->timeout / 2 ||
            rt->auth_state.stale) {
            if (rt->server_type == RTSP_SERVER_WMS ||
                (rt->server_type != RTSP_SERVER_REAL &&
                 rt->get_parameter_supported)) {
                ff_rtsp_send_cmd_async(s, "GET_PARAMETER", rt->control_uri, NULL);
            } else {
                ff_rtsp_send_cmd_async(s, "OPTIONS", rt->control_uri, NULL);
            }
            /* The stale flag should be reset when creating the auth response in
             * ff_rtsp_send_cmd_async, but reset it here just in case we never
             * called the auth code (if we didn't have any credentials set). */
            rt->auth_state.stale = 0;
        }
    }

    return 0;
}

static int rtsp_read_seek(AVFormatContext *s, int stream_index,
                          int64_t timestamp, int flags)
{
    RTSPState *rt = s->priv_data;

    rt->seek_timestamp = av_rescale_q(timestamp,
                                      s->streams[stream_index]->time_base,
                                      AV_TIME_BASE_Q);
    switch(rt->state) {
    default:
    case RTSP_STATE_IDLE:
        break;
    case RTSP_STATE_STREAMING:
        if (rtsp_read_pause(s) != 0)
            return -1;
        rt->state = RTSP_STATE_SEEKING;
        if (rtsp_read_play(s) != 0)
            return -1;
        break;
    case RTSP_STATE_PAUSED:
        rt->state = RTSP_STATE_IDLE;
        break;
    }
    return 0;
}

static const AVClass rtsp_demuxer_class = {
    .class_name     = "RTSP demuxer",
    .item_name      = av_default_item_name,
    .option         = ff_rtsp_options,
    .version        = LIBAVUTIL_VERSION_INT,
};

AVInputFormat ff_rtsp_demuxer = {
    .name           = "rtsp",
    .long_name      = NULL_IF_CONFIG_SMALL("RTSP input"),
    .priv_data_size = sizeof(RTSPState),
    .read_probe     = rtsp_probe,
    .read_header    = rtsp_read_header,
    .read_packet    = rtsp_read_packet,
    .read_close     = rtsp_read_close,
    .read_seek      = rtsp_read_seek,
    .flags          = AVFMT_NOFILE,
    .read_play      = rtsp_read_play,
    .read_pause     = rtsp_read_pause,
    .priv_class     = &rtsp_demuxer_class,
};<|MERGE_RESOLUTION|>--- conflicted
+++ resolved
@@ -360,17 +360,12 @@
     RTSPState *rt = s->priv_data;
     const char *linept, *searchlinept;
     linept = strchr(line, ' ');
-<<<<<<< HEAD
+
     if (!linept) {
         av_log(s, AV_LOG_ERROR, "Error parsing method string\n");
         return AVERROR_INVALIDDATA;
     }
-=======
-
-    if (!linept)
-        return AVERROR_INVALIDDATA;
-
->>>>>>> c27328e7
+
     if (linept - line > methodsize - 1) {
         av_log(s, AV_LOG_ERROR, "Method string too long\n");
         return AVERROR(EIO);
