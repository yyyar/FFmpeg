/*
 * pixel format descriptor
 * Copyright (c) 2009 Michael Niedermayer <michaelni@gmx.at>
 *
 * This file is part of FFmpeg.
 *
 * FFmpeg is free software; you can redistribute it and/or
 * modify it under the terms of the GNU Lesser General Public
 * License as published by the Free Software Foundation; either
 * version 2.1 of the License, or (at your option) any later version.
 *
 * FFmpeg is distributed in the hope that it will be useful,
 * but WITHOUT ANY WARRANTY; without even the implied warranty of
 * MERCHANTABILITY or FITNESS FOR A PARTICULAR PURPOSE.  See the GNU
 * Lesser General Public License for more details.
 *
 * You should have received a copy of the GNU Lesser General Public
 * License along with FFmpeg; if not, write to the Free Software
 * Foundation, Inc., 51 Franklin Street, Fifth Floor, Boston, MA 02110-1301 USA
 */

#include <stdio.h>
#include <string.h>

#include "avassert.h"
#include "common.h"
#include "pixfmt.h"
#include "pixdesc.h"
#include "internal.h"
#include "intreadwrite.h"
<<<<<<< HEAD
#include "avstring.h"
=======
#include "version.h"
>>>>>>> 19e30a58

void av_read_image_line(uint16_t *dst,
                        const uint8_t *data[4], const int linesize[4],
                        const AVPixFmtDescriptor *desc,
                        int x, int y, int c, int w,
                        int read_pal_component)
{
    AVComponentDescriptor comp = desc->comp[c];
    int plane = comp.plane;
    int depth = comp.depth_minus1 + 1;
    int mask  = (1 << depth) - 1;
    int shift = comp.shift;
    int step  = comp.step_minus1 + 1;
    int flags = desc->flags;

    if (flags & AV_PIX_FMT_FLAG_BITSTREAM) {
        int skip = x * step + comp.offset_plus1 - 1;
        const uint8_t *p = data[plane] + y * linesize[plane] + (skip >> 3);
        int shift = 8 - depth - (skip & 7);

        while (w--) {
            int val = (*p >> shift) & mask;
            if (read_pal_component)
                val = data[1][4*val + c];
            shift -= step;
            p -= shift >> 3;
            shift &= 7;
            *dst++ = val;
        }
    } else {
        const uint8_t *p = data[plane] + y * linesize[plane] +
                           x * step + comp.offset_plus1 - 1;
        int is_8bit = shift + depth <= 8;

        if (is_8bit)
            p += !!(flags & AV_PIX_FMT_FLAG_BE);

        while (w--) {
            int val = is_8bit ? *p :
                flags & AV_PIX_FMT_FLAG_BE ? AV_RB16(p) : AV_RL16(p);
            val = (val >> shift) & mask;
            if (read_pal_component)
                val = data[1][4 * val + c];
            p += step;
            *dst++ = val;
        }
    }
}

void av_write_image_line(const uint16_t *src,
                         uint8_t *data[4], const int linesize[4],
                         const AVPixFmtDescriptor *desc,
                         int x, int y, int c, int w)
{
    AVComponentDescriptor comp = desc->comp[c];
    int plane = comp.plane;
    int depth = comp.depth_minus1 + 1;
    int step  = comp.step_minus1 + 1;
    int flags = desc->flags;

    if (flags & AV_PIX_FMT_FLAG_BITSTREAM) {
        int skip = x * step + comp.offset_plus1 - 1;
        uint8_t *p = data[plane] + y * linesize[plane] + (skip >> 3);
        int shift = 8 - depth - (skip & 7);

        while (w--) {
            *p |= *src++ << shift;
            shift -= step;
            p -= shift >> 3;
            shift &= 7;
        }
    } else {
        int shift = comp.shift;
        uint8_t *p = data[plane] + y * linesize[plane] +
                     x * step + comp.offset_plus1 - 1;

        if (shift + depth <= 8) {
            p += !!(flags & AV_PIX_FMT_FLAG_BE);
            while (w--) {
                *p |= (*src++ << shift);
                p += step;
            }
        } else {
            while (w--) {
                if (flags & AV_PIX_FMT_FLAG_BE) {
                    uint16_t val = AV_RB16(p) | (*src++ << shift);
                    AV_WB16(p, val);
                } else {
                    uint16_t val = AV_RL16(p) | (*src++ << shift);
                    AV_WL16(p, val);
                }
                p += step;
            }
        }
    }
}

#if !FF_API_PIX_FMT_DESC
static
#endif
const AVPixFmtDescriptor av_pix_fmt_descriptors[AV_PIX_FMT_NB] = {
    [AV_PIX_FMT_YUV420P] = {
        .name = "yuv420p",
        .nb_components = 3,
        .log2_chroma_w = 1,
        .log2_chroma_h = 1,
        .comp = {
            { 0, 0, 1, 0, 7 },        /* Y */
            { 1, 0, 1, 0, 7 },        /* U */
            { 2, 0, 1, 0, 7 },        /* V */
        },
        .flags = AV_PIX_FMT_FLAG_PLANAR,
    },
    [AV_PIX_FMT_YUYV422] = {
        .name = "yuyv422",
        .nb_components = 3,
        .log2_chroma_w = 1,
        .log2_chroma_h = 0,
        .comp = {
            { 0, 1, 1, 0, 7 },        /* Y */
            { 0, 3, 2, 0, 7 },        /* U */
            { 0, 3, 4, 0, 7 },        /* V */
        },
    },
    [AV_PIX_FMT_RGB24] = {
        .name = "rgb24",
        .nb_components = 3,
        .log2_chroma_w = 0,
        .log2_chroma_h = 0,
        .comp = {
            { 0, 2, 1, 0, 7 },        /* R */
            { 0, 2, 2, 0, 7 },        /* G */
            { 0, 2, 3, 0, 7 },        /* B */
        },
        .flags = AV_PIX_FMT_FLAG_RGB,
    },
    [AV_PIX_FMT_BGR24] = {
        .name = "bgr24",
        .nb_components = 3,
        .log2_chroma_w = 0,
        .log2_chroma_h = 0,
        .comp = {
            { 0, 2, 3, 0, 7 },        /* R */
            { 0, 2, 2, 0, 7 },        /* G */
            { 0, 2, 1, 0, 7 },        /* B */
        },
        .flags = AV_PIX_FMT_FLAG_RGB,
    },
    [AV_PIX_FMT_YUV422P] = {
        .name = "yuv422p",
        .nb_components = 3,
        .log2_chroma_w = 1,
        .log2_chroma_h = 0,
        .comp = {
            { 0, 0, 1, 0, 7 },        /* Y */
            { 1, 0, 1, 0, 7 },        /* U */
            { 2, 0, 1, 0, 7 },        /* V */
        },
        .flags = AV_PIX_FMT_FLAG_PLANAR,
    },
    [AV_PIX_FMT_YUV444P] = {
        .name = "yuv444p",
        .nb_components = 3,
        .log2_chroma_w = 0,
        .log2_chroma_h = 0,
        .comp = {
            { 0, 0, 1, 0, 7 },        /* Y */
            { 1, 0, 1, 0, 7 },        /* U */
            { 2, 0, 1, 0, 7 },        /* V */
        },
        .flags = AV_PIX_FMT_FLAG_PLANAR,
    },
    [AV_PIX_FMT_YUV410P] = {
        .name = "yuv410p",
        .nb_components = 3,
        .log2_chroma_w = 2,
        .log2_chroma_h = 2,
        .comp = {
            { 0, 0, 1, 0, 7 },        /* Y */
            { 1, 0, 1, 0, 7 },        /* U */
            { 2, 0, 1, 0, 7 },        /* V */
        },
        .flags = AV_PIX_FMT_FLAG_PLANAR,
    },
    [AV_PIX_FMT_YUV411P] = {
        .name = "yuv411p",
        .nb_components = 3,
        .log2_chroma_w = 2,
        .log2_chroma_h = 0,
        .comp = {
            { 0, 0, 1, 0, 7 },        /* Y */
            { 1, 0, 1, 0, 7 },        /* U */
            { 2, 0, 1, 0, 7 },        /* V */
        },
        .flags = AV_PIX_FMT_FLAG_PLANAR,
    },
    [AV_PIX_FMT_YUVJ411P] = {
        .name = "yuvj411p",
        .nb_components = 3,
        .log2_chroma_w = 2,
        .log2_chroma_h = 0,
        .comp = {
            { 0, 0, 1, 0, 7 },        /* Y */
            { 1, 0, 1, 0, 7 },        /* U */
            { 2, 0, 1, 0, 7 },        /* V */
        },
        .flags = AV_PIX_FMT_FLAG_PLANAR,
    },
    [AV_PIX_FMT_GRAY8] = {
        .name = "gray",
        .nb_components = 1,
        .log2_chroma_w = 0,
        .log2_chroma_h = 0,
        .comp = {
            { 0, 0, 1, 0, 7 },        /* Y */
        },
        .flags = AV_PIX_FMT_FLAG_PSEUDOPAL,
    },
    [AV_PIX_FMT_MONOWHITE] = {
        .name = "monow",
        .nb_components = 1,
        .log2_chroma_w = 0,
        .log2_chroma_h = 0,
        .comp = {
            { 0, 0, 1, 0, 0 },        /* Y */
        },
        .flags = AV_PIX_FMT_FLAG_BITSTREAM,
    },
    [AV_PIX_FMT_MONOBLACK] = {
        .name = "monob",
        .nb_components = 1,
        .log2_chroma_w = 0,
        .log2_chroma_h = 0,
        .comp = {
            { 0, 0, 1, 7, 0 },        /* Y */
        },
        .flags = AV_PIX_FMT_FLAG_BITSTREAM,
    },
    [AV_PIX_FMT_PAL8] = {
        .name = "pal8",
        .nb_components = 1,
        .log2_chroma_w = 0,
        .log2_chroma_h = 0,
        .comp = {
            { 0, 0, 1, 0, 7 },
        },
        .flags = AV_PIX_FMT_FLAG_PAL,
    },
    [AV_PIX_FMT_YUVJ420P] = {
        .name = "yuvj420p",
        .nb_components = 3,
        .log2_chroma_w = 1,
        .log2_chroma_h = 1,
        .comp = {
            { 0, 0, 1, 0, 7 },        /* Y */
            { 1, 0, 1, 0, 7 },        /* U */
            { 2, 0, 1, 0, 7 },        /* V */
        },
        .flags = AV_PIX_FMT_FLAG_PLANAR,
    },
    [AV_PIX_FMT_YUVJ422P] = {
        .name = "yuvj422p",
        .nb_components = 3,
        .log2_chroma_w = 1,
        .log2_chroma_h = 0,
        .comp = {
            { 0, 0, 1, 0, 7 },        /* Y */
            { 1, 0, 1, 0, 7 },        /* U */
            { 2, 0, 1, 0, 7 },        /* V */
        },
        .flags = AV_PIX_FMT_FLAG_PLANAR,
    },
    [AV_PIX_FMT_YUVJ444P] = {
        .name = "yuvj444p",
        .nb_components = 3,
        .log2_chroma_w = 0,
        .log2_chroma_h = 0,
        .comp = {
            { 0, 0, 1, 0, 7 },        /* Y */
            { 1, 0, 1, 0, 7 },        /* U */
            { 2, 0, 1, 0, 7 },        /* V */
        },
        .flags = AV_PIX_FMT_FLAG_PLANAR,
    },
#if FF_API_XVMC
    [AV_PIX_FMT_XVMC_MPEG2_MC] = {
        .name = "xvmcmc",
        .flags = AV_PIX_FMT_FLAG_HWACCEL,
    },
    [AV_PIX_FMT_XVMC_MPEG2_IDCT] = {
        .name = "xvmcidct",
        .flags = AV_PIX_FMT_FLAG_HWACCEL,
    },
#endif /* FF_API_XVMC */
    [AV_PIX_FMT_UYVY422] = {
        .name = "uyvy422",
        .nb_components = 3,
        .log2_chroma_w = 1,
        .log2_chroma_h = 0,
        .comp = {
            { 0, 1, 2, 0, 7 },        /* Y */
            { 0, 3, 1, 0, 7 },        /* U */
            { 0, 3, 3, 0, 7 },        /* V */
        },
    },
    [AV_PIX_FMT_UYYVYY411] = {
        .name = "uyyvyy411",
        .nb_components = 3,
        .log2_chroma_w = 2,
        .log2_chroma_h = 0,
        .comp = {
            { 0, 3, 2, 0, 7 },        /* Y */
            { 0, 5, 1, 0, 7 },        /* U */
            { 0, 5, 4, 0, 7 },        /* V */
        },
    },
    [AV_PIX_FMT_BGR8] = {
        .name = "bgr8",
        .nb_components = 3,
        .log2_chroma_w = 0,
        .log2_chroma_h = 0,
        .comp = {
            { 0, 0, 1, 0, 2 },        /* R */
            { 0, 0, 1, 3, 2 },        /* G */
            { 0, 0, 1, 6, 1 },        /* B */
        },
        .flags = AV_PIX_FMT_FLAG_RGB | AV_PIX_FMT_FLAG_PSEUDOPAL,
    },
    [AV_PIX_FMT_BGR4] = {
        .name = "bgr4",
        .nb_components = 3,
        .log2_chroma_w = 0,
        .log2_chroma_h = 0,
        .comp = {
            { 0, 3, 4, 0, 0 },        /* R */
            { 0, 3, 2, 0, 1 },        /* G */
            { 0, 3, 1, 0, 0 },        /* B */
        },
        .flags = AV_PIX_FMT_FLAG_BITSTREAM | AV_PIX_FMT_FLAG_RGB,
    },
    [AV_PIX_FMT_BGR4_BYTE] = {
        .name = "bgr4_byte",
        .nb_components = 3,
        .log2_chroma_w = 0,
        .log2_chroma_h = 0,
        .comp = {
            { 0, 0, 1, 0, 0 },        /* R */
            { 0, 0, 1, 1, 1 },        /* G */
            { 0, 0, 1, 3, 0 },        /* B */
        },
        .flags = AV_PIX_FMT_FLAG_RGB | AV_PIX_FMT_FLAG_PSEUDOPAL,
    },
    [AV_PIX_FMT_RGB8] = {
        .name = "rgb8",
        .nb_components = 3,
        .log2_chroma_w = 0,
        .log2_chroma_h = 0,
        .comp = {
            { 0, 0, 1, 6, 1 },        /* R */
            { 0, 0, 1, 3, 2 },        /* G */
            { 0, 0, 1, 0, 2 },        /* B */
        },
        .flags = AV_PIX_FMT_FLAG_RGB | AV_PIX_FMT_FLAG_PSEUDOPAL,
    },
    [AV_PIX_FMT_RGB4] = {
        .name = "rgb4",
        .nb_components = 3,
        .log2_chroma_w = 0,
        .log2_chroma_h = 0,
        .comp = {
            { 0, 3, 1, 0, 0 },        /* R */
            { 0, 3, 2, 0, 1 },        /* G */
            { 0, 3, 4, 0, 0 },        /* B */
        },
        .flags = AV_PIX_FMT_FLAG_BITSTREAM | AV_PIX_FMT_FLAG_RGB,
    },
    [AV_PIX_FMT_RGB4_BYTE] = {
        .name = "rgb4_byte",
        .nb_components = 3,
        .log2_chroma_w = 0,
        .log2_chroma_h = 0,
        .comp = {
            { 0, 0, 1, 3, 0 },        /* R */
            { 0, 0, 1, 1, 1 },        /* G */
            { 0, 0, 1, 0, 0 },        /* B */
        },
        .flags = AV_PIX_FMT_FLAG_RGB | AV_PIX_FMT_FLAG_PSEUDOPAL,
    },
    [AV_PIX_FMT_NV12] = {
        .name = "nv12",
        .nb_components = 3,
        .log2_chroma_w = 1,
        .log2_chroma_h = 1,
        .comp = {
            { 0, 0, 1, 0, 7 },        /* Y */
            { 1, 1, 1, 0, 7 },        /* U */
            { 1, 1, 2, 0, 7 },        /* V */
        },
        .flags = AV_PIX_FMT_FLAG_PLANAR,
    },
    [AV_PIX_FMT_NV21] = {
        .name = "nv21",
        .nb_components = 3,
        .log2_chroma_w = 1,
        .log2_chroma_h = 1,
        .comp = {
            { 0, 0, 1, 0, 7 },        /* Y */
            { 1, 1, 2, 0, 7 },        /* U */
            { 1, 1, 1, 0, 7 },        /* V */
        },
        .flags = AV_PIX_FMT_FLAG_PLANAR,
    },
    [AV_PIX_FMT_ARGB] = {
        .name = "argb",
        .nb_components = 4,
        .log2_chroma_w = 0,
        .log2_chroma_h = 0,
        .comp = {
            { 0, 3, 2, 0, 7 },        /* R */
            { 0, 3, 3, 0, 7 },        /* G */
            { 0, 3, 4, 0, 7 },        /* B */
            { 0, 3, 1, 0, 7 },        /* A */
        },
        .flags = AV_PIX_FMT_FLAG_RGB | AV_PIX_FMT_FLAG_ALPHA,
    },
    [AV_PIX_FMT_RGBA] = {
        .name = "rgba",
        .nb_components = 4,
        .log2_chroma_w = 0,
        .log2_chroma_h = 0,
        .comp = {
            { 0, 3, 1, 0, 7 },        /* R */
            { 0, 3, 2, 0, 7 },        /* G */
            { 0, 3, 3, 0, 7 },        /* B */
            { 0, 3, 4, 0, 7 },        /* A */
        },
        .flags = AV_PIX_FMT_FLAG_RGB | AV_PIX_FMT_FLAG_ALPHA,
    },
    [AV_PIX_FMT_ABGR] = {
        .name = "abgr",
        .nb_components = 4,
        .log2_chroma_w = 0,
        .log2_chroma_h = 0,
        .comp = {
            { 0, 3, 4, 0, 7 },        /* R */
            { 0, 3, 3, 0, 7 },        /* G */
            { 0, 3, 2, 0, 7 },        /* B */
            { 0, 3, 1, 0, 7 },        /* A */
        },
        .flags = AV_PIX_FMT_FLAG_RGB | AV_PIX_FMT_FLAG_ALPHA,
    },
    [AV_PIX_FMT_BGRA] = {
        .name = "bgra",
        .nb_components = 4,
        .log2_chroma_w = 0,
        .log2_chroma_h = 0,
        .comp = {
            { 0, 3, 3, 0, 7 },        /* R */
            { 0, 3, 2, 0, 7 },        /* G */
            { 0, 3, 1, 0, 7 },        /* B */
            { 0, 3, 4, 0, 7 },        /* A */
        },
        .flags = AV_PIX_FMT_FLAG_RGB | AV_PIX_FMT_FLAG_ALPHA,
    },
    [AV_PIX_FMT_0RGB] = {
        .name = "0rgb",
        .nb_components= 3,
        .log2_chroma_w= 0,
        .log2_chroma_h= 0,
        .comp = {
            { 0, 3, 2, 0, 7 },        /* R */
            { 0, 3, 3, 0, 7 },        /* G */
            { 0, 3, 4, 0, 7 },        /* B */
        },
        .flags = AV_PIX_FMT_FLAG_RGB,
    },
    [AV_PIX_FMT_RGB0] = {
        .name = "rgb0",
        .nb_components= 3,
        .log2_chroma_w= 0,
        .log2_chroma_h= 0,
        .comp = {
            { 0, 3, 1, 0, 7 },        /* R */
            { 0, 3, 2, 0, 7 },        /* G */
            { 0, 3, 3, 0, 7 },        /* B */
        },
        .flags = AV_PIX_FMT_FLAG_RGB,
    },
    [AV_PIX_FMT_0BGR] = {
        .name = "0bgr",
        .nb_components= 3,
        .log2_chroma_w= 0,
        .log2_chroma_h= 0,
        .comp = {
            { 0, 3, 4, 0, 7 },        /* R */
            { 0, 3, 3, 0, 7 },        /* G */
            { 0, 3, 2, 0, 7 },        /* B */
        },
        .flags = AV_PIX_FMT_FLAG_RGB,
    },
    [AV_PIX_FMT_BGR0] = {
        .name = "bgr0",
        .nb_components= 3,
        .log2_chroma_w= 0,
        .log2_chroma_h= 0,
        .comp = {
            { 0, 3, 3, 0, 7 },        /* R */
            { 0, 3, 2, 0, 7 },        /* G */
            { 0, 3, 1, 0, 7 },        /* B */
        },
        .flags = AV_PIX_FMT_FLAG_RGB,
    },
    [AV_PIX_FMT_GRAY16BE] = {
        .name = "gray16be",
        .nb_components = 1,
        .log2_chroma_w = 0,
        .log2_chroma_h = 0,
        .comp = {
            { 0, 1, 1, 0, 15 },       /* Y */
        },
        .flags = AV_PIX_FMT_FLAG_BE,
    },
    [AV_PIX_FMT_GRAY16LE] = {
        .name = "gray16le",
        .nb_components = 1,
        .log2_chroma_w = 0,
        .log2_chroma_h = 0,
        .comp = {
            { 0, 1, 1, 0, 15 },       /* Y */
        },
    },
    [AV_PIX_FMT_YUV440P] = {
        .name = "yuv440p",
        .nb_components = 3,
        .log2_chroma_w = 0,
        .log2_chroma_h = 1,
        .comp = {
            { 0, 0, 1, 0, 7 },        /* Y */
            { 1, 0, 1, 0, 7 },        /* U */
            { 2, 0, 1, 0, 7 },        /* V */
        },
        .flags = AV_PIX_FMT_FLAG_PLANAR,
    },
    [AV_PIX_FMT_YUVJ440P] = {
        .name = "yuvj440p",
        .nb_components = 3,
        .log2_chroma_w = 0,
        .log2_chroma_h = 1,
        .comp = {
            { 0, 0, 1, 0, 7 },        /* Y */
            { 1, 0, 1, 0, 7 },        /* U */
            { 2, 0, 1, 0, 7 },        /* V */
        },
        .flags = AV_PIX_FMT_FLAG_PLANAR,
    },
    [AV_PIX_FMT_YUVA420P] = {
        .name = "yuva420p",
        .nb_components = 4,
        .log2_chroma_w = 1,
        .log2_chroma_h = 1,
        .comp = {
            { 0, 0, 1, 0, 7 },        /* Y */
            { 1, 0, 1, 0, 7 },        /* U */
            { 2, 0, 1, 0, 7 },        /* V */
            { 3, 0, 1, 0, 7 },        /* A */
        },
        .flags = AV_PIX_FMT_FLAG_PLANAR | AV_PIX_FMT_FLAG_ALPHA,
    },
    [AV_PIX_FMT_YUVA422P] = {
        .name = "yuva422p",
        .nb_components = 4,
        .log2_chroma_w = 1,
        .log2_chroma_h = 0,
        .comp = {
            { 0, 0, 1, 0, 7 },        /* Y */
            { 1, 0, 1, 0, 7 },        /* U */
            { 2, 0, 1, 0, 7 },        /* V */
            { 3, 0, 1, 0, 7 },        /* A */
        },
        .flags = AV_PIX_FMT_FLAG_PLANAR | AV_PIX_FMT_FLAG_ALPHA,
    },
    [AV_PIX_FMT_YUVA444P] = {
        .name = "yuva444p",
        .nb_components = 4,
        .log2_chroma_w = 0,
        .log2_chroma_h = 0,
        .comp = {
            { 0, 0, 1, 0, 7 },        /* Y */
            { 1, 0, 1, 0, 7 },        /* U */
            { 2, 0, 1, 0, 7 },        /* V */
            { 3, 0, 1, 0, 7 },        /* A */
        },
        .flags = AV_PIX_FMT_FLAG_PLANAR | AV_PIX_FMT_FLAG_ALPHA,
    },
    [AV_PIX_FMT_YUVA420P9BE] = {
        .name = "yuva420p9be",
        .nb_components = 4,
        .log2_chroma_w = 1,
        .log2_chroma_h = 1,
        .comp = {
            { 0, 1, 1, 0, 8 },        /* Y */
            { 1, 1, 1, 0, 8 },        /* U */
            { 2, 1, 1, 0, 8 },        /* V */
            { 3, 1, 1, 0, 8 },        /* A */
        },
        .flags = AV_PIX_FMT_FLAG_BE | AV_PIX_FMT_FLAG_PLANAR | AV_PIX_FMT_FLAG_ALPHA,
    },
    [AV_PIX_FMT_YUVA420P9LE] = {
        .name = "yuva420p9le",
        .nb_components = 4,
        .log2_chroma_w = 1,
        .log2_chroma_h = 1,
        .comp = {
            { 0, 1, 1, 0, 8 },        /* Y */
            { 1, 1, 1, 0, 8 },        /* U */
            { 2, 1, 1, 0, 8 },        /* V */
            { 3, 1, 1, 0, 8 },        /* A */
        },
        .flags = AV_PIX_FMT_FLAG_PLANAR | AV_PIX_FMT_FLAG_ALPHA,
    },
    [AV_PIX_FMT_YUVA422P9BE] = {
        .name = "yuva422p9be",
        .nb_components = 4,
        .log2_chroma_w = 1,
        .log2_chroma_h = 0,
        .comp = {
            { 0, 1, 1, 0, 8 },        /* Y */
            { 1, 1, 1, 0, 8 },        /* U */
            { 2, 1, 1, 0, 8 },        /* V */
            { 3, 1, 1, 0, 8 },        /* A */
        },
        .flags = AV_PIX_FMT_FLAG_BE | AV_PIX_FMT_FLAG_PLANAR | AV_PIX_FMT_FLAG_ALPHA,
    },
    [AV_PIX_FMT_YUVA422P9LE] = {
        .name = "yuva422p9le",
        .nb_components = 4,
        .log2_chroma_w = 1,
        .log2_chroma_h = 0,
        .comp = {
            { 0, 1, 1, 0, 8 },        /* Y */
            { 1, 1, 1, 0, 8 },        /* U */
            { 2, 1, 1, 0, 8 },        /* V */
            { 3, 1, 1, 0, 8 },        /* A */
        },
        .flags = AV_PIX_FMT_FLAG_PLANAR | AV_PIX_FMT_FLAG_ALPHA,
    },
    [AV_PIX_FMT_YUVA444P9BE] = {
        .name = "yuva444p9be",
        .nb_components = 4,
        .log2_chroma_w = 0,
        .log2_chroma_h = 0,
        .comp = {
            { 0, 1, 1, 0, 8 },        /* Y */
            { 1, 1, 1, 0, 8 },        /* U */
            { 2, 1, 1, 0, 8 },        /* V */
            { 3, 1, 1, 0, 8 },        /* A */
        },
        .flags = AV_PIX_FMT_FLAG_BE | AV_PIX_FMT_FLAG_PLANAR | AV_PIX_FMT_FLAG_ALPHA,
    },
    [AV_PIX_FMT_YUVA444P9LE] = {
        .name = "yuva444p9le",
        .nb_components = 4,
        .log2_chroma_w = 0,
        .log2_chroma_h = 0,
        .comp = {
            { 0, 1, 1, 0, 8 },        /* Y */
            { 1, 1, 1, 0, 8 },        /* U */
            { 2, 1, 1, 0, 8 },        /* V */
            { 3, 1, 1, 0, 8 },        /* A */
        },
        .flags = AV_PIX_FMT_FLAG_PLANAR | AV_PIX_FMT_FLAG_ALPHA,
    },
    [AV_PIX_FMT_YUVA420P10BE] = {
        .name = "yuva420p10be",
        .nb_components = 4,
        .log2_chroma_w = 1,
        .log2_chroma_h = 1,
        .comp = {
            { 0, 1, 1, 0, 9 },        /* Y */
            { 1, 1, 1, 0, 9 },        /* U */
            { 2, 1, 1, 0, 9 },        /* V */
            { 3, 1, 1, 0, 9 },        /* A */
        },
        .flags = AV_PIX_FMT_FLAG_BE | AV_PIX_FMT_FLAG_PLANAR | AV_PIX_FMT_FLAG_ALPHA,
    },
    [AV_PIX_FMT_YUVA420P10LE] = {
        .name = "yuva420p10le",
        .nb_components = 4,
        .log2_chroma_w = 1,
        .log2_chroma_h = 1,
        .comp = {
            { 0, 1, 1, 0, 9 },        /* Y */
            { 1, 1, 1, 0, 9 },        /* U */
            { 2, 1, 1, 0, 9 },        /* V */
            { 3, 1, 1, 0, 9 },        /* A */
        },
        .flags = AV_PIX_FMT_FLAG_PLANAR | AV_PIX_FMT_FLAG_ALPHA,
    },
    [AV_PIX_FMT_YUVA422P10BE] = {
        .name = "yuva422p10be",
        .nb_components = 4,
        .log2_chroma_w = 1,
        .log2_chroma_h = 0,
        .comp = {
            { 0, 1, 1, 0, 9 },        /* Y */
            { 1, 1, 1, 0, 9 },        /* U */
            { 2, 1, 1, 0, 9 },        /* V */
            { 3, 1, 1, 0, 9 },        /* A */
        },
        .flags = AV_PIX_FMT_FLAG_BE | AV_PIX_FMT_FLAG_PLANAR | AV_PIX_FMT_FLAG_ALPHA,
    },
    [AV_PIX_FMT_YUVA422P10LE] = {
        .name = "yuva422p10le",
        .nb_components = 4,
        .log2_chroma_w = 1,
        .log2_chroma_h = 0,
        .comp = {
            { 0, 1, 1, 0, 9 },        /* Y */
            { 1, 1, 1, 0, 9 },        /* U */
            { 2, 1, 1, 0, 9 },        /* V */
            { 3, 1, 1, 0, 9 },        /* A */
        },
        .flags = AV_PIX_FMT_FLAG_PLANAR | AV_PIX_FMT_FLAG_ALPHA,
    },
    [AV_PIX_FMT_YUVA444P10BE] = {
        .name = "yuva444p10be",
        .nb_components = 4,
        .log2_chroma_w = 0,
        .log2_chroma_h = 0,
        .comp = {
            { 0, 1, 1, 0, 9 },        /* Y */
            { 1, 1, 1, 0, 9 },        /* U */
            { 2, 1, 1, 0, 9 },        /* V */
            { 3, 1, 1, 0, 9 },        /* A */
        },
        .flags = AV_PIX_FMT_FLAG_BE | AV_PIX_FMT_FLAG_PLANAR | AV_PIX_FMT_FLAG_ALPHA,
    },
    [AV_PIX_FMT_YUVA444P10LE] = {
        .name = "yuva444p10le",
        .nb_components = 4,
        .log2_chroma_w = 0,
        .log2_chroma_h = 0,
        .comp = {
            { 0, 1, 1, 0, 9 },        /* Y */
            { 1, 1, 1, 0, 9 },        /* U */
            { 2, 1, 1, 0, 9 },        /* V */
            { 3, 1, 1, 0, 9 },        /* A */
        },
        .flags = AV_PIX_FMT_FLAG_PLANAR | AV_PIX_FMT_FLAG_ALPHA,
    },
    [AV_PIX_FMT_YUVA420P16BE] = {
        .name = "yuva420p16be",
        .nb_components = 4,
        .log2_chroma_w = 1,
        .log2_chroma_h = 1,
        .comp = {
            { 0, 1, 1, 0, 15 },        /* Y */
            { 1, 1, 1, 0, 15 },        /* U */
            { 2, 1, 1, 0, 15 },        /* V */
            { 3, 1, 1, 0, 15 },        /* A */
        },
        .flags = AV_PIX_FMT_FLAG_BE | AV_PIX_FMT_FLAG_PLANAR | AV_PIX_FMT_FLAG_ALPHA,
    },
    [AV_PIX_FMT_YUVA420P16LE] = {
        .name = "yuva420p16le",
        .nb_components = 4,
        .log2_chroma_w = 1,
        .log2_chroma_h = 1,
        .comp = {
            { 0, 1, 1, 0, 15 },        /* Y */
            { 1, 1, 1, 0, 15 },        /* U */
            { 2, 1, 1, 0, 15 },        /* V */
            { 3, 1, 1, 0, 15 },        /* A */
        },
        .flags = AV_PIX_FMT_FLAG_PLANAR | AV_PIX_FMT_FLAG_ALPHA,
    },
    [AV_PIX_FMT_YUVA422P16BE] = {
        .name = "yuva422p16be",
        .nb_components = 4,
        .log2_chroma_w = 1,
        .log2_chroma_h = 0,
        .comp = {
            { 0, 1, 1, 0, 15 },        /* Y */
            { 1, 1, 1, 0, 15 },        /* U */
            { 2, 1, 1, 0, 15 },        /* V */
            { 3, 1, 1, 0, 15 },        /* A */
        },
        .flags = AV_PIX_FMT_FLAG_BE | AV_PIX_FMT_FLAG_PLANAR | AV_PIX_FMT_FLAG_ALPHA,
    },
    [AV_PIX_FMT_YUVA422P16LE] = {
        .name = "yuva422p16le",
        .nb_components = 4,
        .log2_chroma_w = 1,
        .log2_chroma_h = 0,
        .comp = {
            { 0, 1, 1, 0, 15 },        /* Y */
            { 1, 1, 1, 0, 15 },        /* U */
            { 2, 1, 1, 0, 15 },        /* V */
            { 3, 1, 1, 0, 15 },        /* A */
        },
        .flags = AV_PIX_FMT_FLAG_PLANAR | AV_PIX_FMT_FLAG_ALPHA,
    },
    [AV_PIX_FMT_YUVA444P16BE] = {
        .name = "yuva444p16be",
        .nb_components = 4,
        .log2_chroma_w = 0,
        .log2_chroma_h = 0,
        .comp = {
            { 0, 1, 1, 0, 15 },        /* Y */
            { 1, 1, 1, 0, 15 },        /* U */
            { 2, 1, 1, 0, 15 },        /* V */
            { 3, 1, 1, 0, 15 },        /* A */
        },
        .flags = AV_PIX_FMT_FLAG_BE | AV_PIX_FMT_FLAG_PLANAR | AV_PIX_FMT_FLAG_ALPHA,
    },
    [AV_PIX_FMT_YUVA444P16LE] = {
        .name = "yuva444p16le",
        .nb_components = 4,
        .log2_chroma_w = 0,
        .log2_chroma_h = 0,
        .comp = {
            { 0, 1, 1, 0, 15 },        /* Y */
            { 1, 1, 1, 0, 15 },        /* U */
            { 2, 1, 1, 0, 15 },        /* V */
            { 3, 1, 1, 0, 15 },        /* A */
        },
        .flags = AV_PIX_FMT_FLAG_PLANAR | AV_PIX_FMT_FLAG_ALPHA,
    },
#if FF_API_VDPAU
    [AV_PIX_FMT_VDPAU_H264] = {
        .name = "vdpau_h264",
        .log2_chroma_w = 1,
        .log2_chroma_h = 1,
        .flags = AV_PIX_FMT_FLAG_HWACCEL,
    },
    [AV_PIX_FMT_VDPAU_MPEG1] = {
        .name = "vdpau_mpeg1",
        .log2_chroma_w = 1,
        .log2_chroma_h = 1,
        .flags = AV_PIX_FMT_FLAG_HWACCEL,
    },
    [AV_PIX_FMT_VDPAU_MPEG2] = {
        .name = "vdpau_mpeg2",
        .log2_chroma_w = 1,
        .log2_chroma_h = 1,
        .flags = AV_PIX_FMT_FLAG_HWACCEL,
    },
    [AV_PIX_FMT_VDPAU_WMV3] = {
        .name = "vdpau_wmv3",
        .log2_chroma_w = 1,
        .log2_chroma_h = 1,
        .flags = AV_PIX_FMT_FLAG_HWACCEL,
    },
    [AV_PIX_FMT_VDPAU_VC1] = {
        .name = "vdpau_vc1",
        .log2_chroma_w = 1,
        .log2_chroma_h = 1,
        .flags = AV_PIX_FMT_FLAG_HWACCEL,
    },
    [AV_PIX_FMT_VDPAU_MPEG4] = {
        .name = "vdpau_mpeg4",
        .log2_chroma_w = 1,
        .log2_chroma_h = 1,
        .flags = AV_PIX_FMT_FLAG_HWACCEL,
    },
#endif
    [AV_PIX_FMT_RGB48BE] = {
        .name = "rgb48be",
        .nb_components = 3,
        .log2_chroma_w = 0,
        .log2_chroma_h = 0,
        .comp = {
            { 0, 5, 1, 0, 15 },       /* R */
            { 0, 5, 3, 0, 15 },       /* G */
            { 0, 5, 5, 0, 15 },       /* B */
        },
        .flags = AV_PIX_FMT_FLAG_RGB | AV_PIX_FMT_FLAG_BE,
    },
    [AV_PIX_FMT_RGB48LE] = {
        .name = "rgb48le",
        .nb_components = 3,
        .log2_chroma_w = 0,
        .log2_chroma_h = 0,
        .comp = {
            { 0, 5, 1, 0, 15 },       /* R */
            { 0, 5, 3, 0, 15 },       /* G */
            { 0, 5, 5, 0, 15 },       /* B */
        },
        .flags = AV_PIX_FMT_FLAG_RGB,
    },
    [AV_PIX_FMT_RGBA64BE] = {
        .name = "rgba64be",
        .nb_components= 4,
        .log2_chroma_w= 0,
        .log2_chroma_h= 0,
        .comp = {
            { 0, 7, 1, 0, 15 },       /* R */
            { 0, 7, 3, 0, 15 },       /* G */
            { 0, 7, 5, 0, 15 },       /* B */
            { 0, 7, 7, 0, 15 },       /* A */
        },
        .flags = AV_PIX_FMT_FLAG_RGB | AV_PIX_FMT_FLAG_BE | AV_PIX_FMT_FLAG_ALPHA,
    },
    [AV_PIX_FMT_RGBA64LE] = {
        .name = "rgba64le",
        .nb_components= 4,
        .log2_chroma_w= 0,
        .log2_chroma_h= 0,
        .comp = {
            { 0, 7, 1, 0, 15 },       /* R */
            { 0, 7, 3, 0, 15 },       /* G */
            { 0, 7, 5, 0, 15 },       /* B */
            { 0, 7, 7, 0, 15 },       /* A */
        },
        .flags = AV_PIX_FMT_FLAG_RGB | AV_PIX_FMT_FLAG_ALPHA,
    },
    [AV_PIX_FMT_RGB565BE] = {
        .name = "rgb565be",
        .nb_components = 3,
        .log2_chroma_w = 0,
        .log2_chroma_h = 0,
        .comp = {
            { 0, 1, 0, 3, 4 },        /* R */
            { 0, 1, 1, 5, 5 },        /* G */
            { 0, 1, 1, 0, 4 },        /* B */
        },
        .flags = AV_PIX_FMT_FLAG_BE | AV_PIX_FMT_FLAG_RGB,
    },
    [AV_PIX_FMT_RGB565LE] = {
        .name = "rgb565le",
        .nb_components = 3,
        .log2_chroma_w = 0,
        .log2_chroma_h = 0,
        .comp = {
            { 0, 1, 2, 3, 4 },        /* R */
            { 0, 1, 1, 5, 5 },        /* G */
            { 0, 1, 1, 0, 4 },        /* B */
        },
        .flags = AV_PIX_FMT_FLAG_RGB,
    },
    [AV_PIX_FMT_RGB555BE] = {
        .name = "rgb555be",
        .nb_components = 3,
        .log2_chroma_w = 0,
        .log2_chroma_h = 0,
        .comp = {
            { 0, 1, 0, 2, 4 },        /* R */
            { 0, 1, 1, 5, 4 },        /* G */
            { 0, 1, 1, 0, 4 },        /* B */
        },
        .flags = AV_PIX_FMT_FLAG_BE | AV_PIX_FMT_FLAG_RGB,
    },
    [AV_PIX_FMT_RGB555LE] = {
        .name = "rgb555le",
        .nb_components = 3,
        .log2_chroma_w = 0,
        .log2_chroma_h = 0,
        .comp = {
            { 0, 1, 2, 2, 4 },        /* R */
            { 0, 1, 1, 5, 4 },        /* G */
            { 0, 1, 1, 0, 4 },        /* B */
        },
        .flags = AV_PIX_FMT_FLAG_RGB,
    },
    [AV_PIX_FMT_RGB444BE] = {
        .name = "rgb444be",
        .nb_components = 3,
        .log2_chroma_w = 0,
        .log2_chroma_h = 0,
        .comp = {
            { 0, 1, 0, 0, 3 },        /* R */
            { 0, 1, 1, 4, 3 },        /* G */
            { 0, 1, 1, 0, 3 },        /* B */
        },
        .flags = AV_PIX_FMT_FLAG_BE | AV_PIX_FMT_FLAG_RGB,
    },
    [AV_PIX_FMT_RGB444LE] = {
        .name = "rgb444le",
        .nb_components = 3,
        .log2_chroma_w = 0,
        .log2_chroma_h = 0,
        .comp = {
            { 0, 1, 2, 0, 3 },        /* R */
            { 0, 1, 1, 4, 3 },        /* G */
            { 0, 1, 1, 0, 3 },        /* B */
        },
        .flags = AV_PIX_FMT_FLAG_RGB,
    },
    [AV_PIX_FMT_BGR48BE] = {
        .name = "bgr48be",
        .nb_components = 3,
        .log2_chroma_w = 0,
        .log2_chroma_h = 0,
        .comp = {
            { 0, 5, 5, 0, 15 },       /* R */
            { 0, 5, 3, 0, 15 },       /* G */
            { 0, 5, 1, 0, 15 },       /* B */
        },
        .flags = AV_PIX_FMT_FLAG_BE | AV_PIX_FMT_FLAG_RGB,
    },
    [AV_PIX_FMT_BGR48LE] = {
        .name = "bgr48le",
        .nb_components = 3,
        .log2_chroma_w = 0,
        .log2_chroma_h = 0,
        .comp = {
            { 0, 5, 5, 0, 15 },       /* R */
            { 0, 5, 3, 0, 15 },       /* G */
            { 0, 5, 1, 0, 15 },       /* B */
        },
        .flags = AV_PIX_FMT_FLAG_RGB,
    },
    [AV_PIX_FMT_BGRA64BE] = {
        .name = "bgra64be",
        .nb_components= 4,
        .log2_chroma_w= 0,
        .log2_chroma_h= 0,
        .comp = {
            { 0, 7, 5, 0, 15 },       /* R */
            { 0, 7, 3, 0, 15 },       /* G */
            { 0, 7, 1, 0, 15 },       /* B */
            { 0, 7, 7, 0, 15 },       /* A */
        },
        .flags = AV_PIX_FMT_FLAG_BE | AV_PIX_FMT_FLAG_RGB | AV_PIX_FMT_FLAG_ALPHA,
    },
    [AV_PIX_FMT_BGRA64LE] = {
        .name = "bgra64le",
        .nb_components= 4,
        .log2_chroma_w= 0,
        .log2_chroma_h= 0,
        .comp = {
            { 0, 7, 5, 0, 15 },       /* R */
            { 0, 7, 3, 0, 15 },       /* G */
            { 0, 7, 1, 0, 15 },       /* B */
            { 0, 7, 7, 0, 15 },       /* A */
        },
        .flags = AV_PIX_FMT_FLAG_RGB | AV_PIX_FMT_FLAG_ALPHA,
    },
    [AV_PIX_FMT_BGR565BE] = {
        .name = "bgr565be",
        .nb_components = 3,
        .log2_chroma_w = 0,
        .log2_chroma_h = 0,
        .comp = {
            { 0, 1, 1, 0, 4 },        /* R */
            { 0, 1, 1, 5, 5 },        /* G */
            { 0, 1, 0, 3, 4 },        /* B */
        },
        .flags = AV_PIX_FMT_FLAG_BE | AV_PIX_FMT_FLAG_RGB,
    },
    [AV_PIX_FMT_BGR565LE] = {
        .name = "bgr565le",
        .nb_components = 3,
        .log2_chroma_w = 0,
        .log2_chroma_h = 0,
        .comp = {
            { 0, 1, 1, 0, 4 },        /* R */
            { 0, 1, 1, 5, 5 },        /* G */
            { 0, 1, 2, 3, 4 },        /* B */
        },
        .flags = AV_PIX_FMT_FLAG_RGB,
    },
    [AV_PIX_FMT_BGR555BE] = {
        .name = "bgr555be",
        .nb_components = 3,
        .log2_chroma_w = 0,
        .log2_chroma_h = 0,
        .comp = {
            { 0, 1, 1, 0, 4 },       /* R */
            { 0, 1, 1, 5, 4 },       /* G */
            { 0, 1, 0, 2, 4 },       /* B */
        },
        .flags = AV_PIX_FMT_FLAG_BE | AV_PIX_FMT_FLAG_RGB,
     },
    [AV_PIX_FMT_BGR555LE] = {
        .name = "bgr555le",
        .nb_components = 3,
        .log2_chroma_w = 0,
        .log2_chroma_h = 0,
        .comp = {
            { 0, 1, 1, 0, 4 },        /* R */
            { 0, 1, 1, 5, 4 },        /* G */
            { 0, 1, 2, 2, 4 },        /* B */
        },
        .flags = AV_PIX_FMT_FLAG_RGB,
    },
    [AV_PIX_FMT_BGR444BE] = {
        .name = "bgr444be",
        .nb_components = 3,
        .log2_chroma_w = 0,
        .log2_chroma_h = 0,
        .comp = {
            { 0, 1, 1, 0, 3 },       /* R */
            { 0, 1, 1, 4, 3 },       /* G */
            { 0, 1, 0, 0, 3 },       /* B */
        },
        .flags = AV_PIX_FMT_FLAG_BE | AV_PIX_FMT_FLAG_RGB,
     },
    [AV_PIX_FMT_BGR444LE] = {
        .name = "bgr444le",
        .nb_components = 3,
        .log2_chroma_w = 0,
        .log2_chroma_h = 0,
        .comp = {
            { 0, 1, 1, 0, 3 },        /* R */
            { 0, 1, 1, 4, 3 },        /* G */
            { 0, 1, 2, 0, 3 },        /* B */
        },
        .flags = AV_PIX_FMT_FLAG_RGB,
    },
    [AV_PIX_FMT_VAAPI_MOCO] = {
        .name = "vaapi_moco",
        .log2_chroma_w = 1,
        .log2_chroma_h = 1,
        .flags = AV_PIX_FMT_FLAG_HWACCEL,
    },
    [AV_PIX_FMT_VAAPI_IDCT] = {
        .name = "vaapi_idct",
        .log2_chroma_w = 1,
        .log2_chroma_h = 1,
        .flags = AV_PIX_FMT_FLAG_HWACCEL,
    },
    [AV_PIX_FMT_VAAPI_VLD] = {
        .name = "vaapi_vld",
        .log2_chroma_w = 1,
        .log2_chroma_h = 1,
        .flags = AV_PIX_FMT_FLAG_HWACCEL,
    },
    [AV_PIX_FMT_YUV420P9LE] = {
        .name = "yuv420p9le",
        .nb_components = 3,
        .log2_chroma_w = 1,
        .log2_chroma_h = 1,
        .comp = {
            { 0, 1, 1, 0, 8 },        /* Y */
            { 1, 1, 1, 0, 8 },        /* U */
            { 2, 1, 1, 0, 8 },        /* V */
        },
        .flags = AV_PIX_FMT_FLAG_PLANAR,
    },
    [AV_PIX_FMT_YUV420P9BE] = {
        .name = "yuv420p9be",
        .nb_components = 3,
        .log2_chroma_w = 1,
        .log2_chroma_h = 1,
        .comp = {
            { 0, 1, 1, 0, 8 },        /* Y */
            { 1, 1, 1, 0, 8 },        /* U */
            { 2, 1, 1, 0, 8 },        /* V */
        },
        .flags = AV_PIX_FMT_FLAG_BE | AV_PIX_FMT_FLAG_PLANAR,
    },
    [AV_PIX_FMT_YUV420P10LE] = {
        .name = "yuv420p10le",
        .nb_components = 3,
        .log2_chroma_w = 1,
        .log2_chroma_h = 1,
        .comp = {
            { 0, 1, 1, 0, 9 },        /* Y */
            { 1, 1, 1, 0, 9 },        /* U */
            { 2, 1, 1, 0, 9 },        /* V */
        },
        .flags = AV_PIX_FMT_FLAG_PLANAR,
    },
    [AV_PIX_FMT_YUV420P10BE] = {
        .name = "yuv420p10be",
        .nb_components = 3,
        .log2_chroma_w = 1,
        .log2_chroma_h = 1,
        .comp = {
            { 0, 1, 1, 0, 9 },        /* Y */
            { 1, 1, 1, 0, 9 },        /* U */
            { 2, 1, 1, 0, 9 },        /* V */
        },
        .flags = AV_PIX_FMT_FLAG_BE | AV_PIX_FMT_FLAG_PLANAR,
    },
    [AV_PIX_FMT_YUV420P12LE] = {
        .name = "yuv420p12le",
        .nb_components = 3,
        .log2_chroma_w = 1,
        .log2_chroma_h = 1,
        .comp = {
            { 0, 1, 1, 0, 11 },        /* Y */
            { 1, 1, 1, 0, 11 },        /* U */
            { 2, 1, 1, 0, 11 },        /* V */
        },
        .flags = AV_PIX_FMT_FLAG_PLANAR,
    },
    [AV_PIX_FMT_YUV420P12BE] = {
        .name = "yuv420p12be",
        .nb_components = 3,
        .log2_chroma_w = 1,
        .log2_chroma_h = 1,
        .comp = {
            { 0, 1, 1, 0, 11 },        /* Y */
            { 1, 1, 1, 0, 11 },        /* U */
            { 2, 1, 1, 0, 11 },        /* V */
        },
        .flags = AV_PIX_FMT_FLAG_BE | AV_PIX_FMT_FLAG_PLANAR,
    },
    [AV_PIX_FMT_YUV420P14LE] = {
        .name = "yuv420p14le",
        .nb_components = 3,
        .log2_chroma_w = 1,
        .log2_chroma_h = 1,
        .comp = {
            { 0, 1, 1, 0, 13 },        /* Y */
            { 1, 1, 1, 0, 13 },        /* U */
            { 2, 1, 1, 0, 13 },        /* V */
        },
        .flags = AV_PIX_FMT_FLAG_PLANAR,
    },
    [AV_PIX_FMT_YUV420P14BE] = {
        .name = "yuv420p14be",
        .nb_components = 3,
        .log2_chroma_w = 1,
        .log2_chroma_h = 1,
        .comp = {
            { 0, 1, 1, 0, 13 },        /* Y */
            { 1, 1, 1, 0, 13 },        /* U */
            { 2, 1, 1, 0, 13 },        /* V */
        },
        .flags = AV_PIX_FMT_FLAG_BE | AV_PIX_FMT_FLAG_PLANAR,
    },
    [AV_PIX_FMT_YUV420P16LE] = {
        .name = "yuv420p16le",
        .nb_components = 3,
        .log2_chroma_w = 1,
        .log2_chroma_h = 1,
        .comp = {
            { 0, 1, 1, 0, 15 },        /* Y */
            { 1, 1, 1, 0, 15 },        /* U */
            { 2, 1, 1, 0, 15 },        /* V */
        },
        .flags = AV_PIX_FMT_FLAG_PLANAR,
    },
    [AV_PIX_FMT_YUV420P16BE] = {
        .name = "yuv420p16be",
        .nb_components = 3,
        .log2_chroma_w = 1,
        .log2_chroma_h = 1,
        .comp = {
            { 0, 1, 1, 0, 15 },        /* Y */
            { 1, 1, 1, 0, 15 },        /* U */
            { 2, 1, 1, 0, 15 },        /* V */
        },
        .flags = AV_PIX_FMT_FLAG_BE | AV_PIX_FMT_FLAG_PLANAR,
    },
    [AV_PIX_FMT_YUV422P9LE] = {
        .name = "yuv422p9le",
        .nb_components = 3,
        .log2_chroma_w = 1,
        .log2_chroma_h = 0,
        .comp = {
            { 0, 1, 1, 0, 8 },        /* Y */
            { 1, 1, 1, 0, 8 },        /* U */
            { 2, 1, 1, 0, 8 },        /* V */
        },
        .flags = AV_PIX_FMT_FLAG_PLANAR,
    },
    [AV_PIX_FMT_YUV422P9BE] = {
        .name = "yuv422p9be",
        .nb_components = 3,
        .log2_chroma_w = 1,
        .log2_chroma_h = 0,
        .comp = {
            { 0, 1, 1, 0, 8 },        /* Y */
            { 1, 1, 1, 0, 8 },        /* U */
            { 2, 1, 1, 0, 8 },        /* V */
        },
        .flags = AV_PIX_FMT_FLAG_BE | AV_PIX_FMT_FLAG_PLANAR,
    },
    [AV_PIX_FMT_YUV422P10LE] = {
        .name = "yuv422p10le",
        .nb_components = 3,
        .log2_chroma_w = 1,
        .log2_chroma_h = 0,
        .comp = {
            { 0, 1, 1, 0, 9 },        /* Y */
            { 1, 1, 1, 0, 9 },        /* U */
            { 2, 1, 1, 0, 9 },        /* V */
        },
        .flags = AV_PIX_FMT_FLAG_PLANAR,
    },
    [AV_PIX_FMT_YUV422P10BE] = {
        .name = "yuv422p10be",
        .nb_components = 3,
        .log2_chroma_w = 1,
        .log2_chroma_h = 0,
        .comp = {
            { 0, 1, 1, 0, 9 },        /* Y */
            { 1, 1, 1, 0, 9 },        /* U */
            { 2, 1, 1, 0, 9 },        /* V */
        },
        .flags = AV_PIX_FMT_FLAG_BE | AV_PIX_FMT_FLAG_PLANAR,
    },
    [AV_PIX_FMT_YUV422P12LE] = {
        .name = "yuv422p12le",
        .nb_components = 3,
        .log2_chroma_w = 1,
        .log2_chroma_h = 0,
        .comp = {
            { 0, 1, 1, 0, 11 },        /* Y */
            { 1, 1, 1, 0, 11 },        /* U */
            { 2, 1, 1, 0, 11 },        /* V */
        },
        .flags = AV_PIX_FMT_FLAG_PLANAR,
    },
    [AV_PIX_FMT_YUV422P12BE] = {
        .name = "yuv422p12be",
        .nb_components = 3,
        .log2_chroma_w = 1,
        .log2_chroma_h = 0,
        .comp = {
            { 0, 1, 1, 0, 11 },        /* Y */
            { 1, 1, 1, 0, 11 },        /* U */
            { 2, 1, 1, 0, 11 },        /* V */
        },
        .flags = AV_PIX_FMT_FLAG_BE | AV_PIX_FMT_FLAG_PLANAR,
    },
    [AV_PIX_FMT_YUV422P14LE] = {
        .name = "yuv422p14le",
        .nb_components = 3,
        .log2_chroma_w = 1,
        .log2_chroma_h = 0,
        .comp = {
            { 0, 1, 1, 0, 13 },        /* Y */
            { 1, 1, 1, 0, 13 },        /* U */
            { 2, 1, 1, 0, 13 },        /* V */
        },
        .flags = AV_PIX_FMT_FLAG_PLANAR,
    },
    [AV_PIX_FMT_YUV422P14BE] = {
        .name = "yuv422p14be",
        .nb_components = 3,
        .log2_chroma_w = 1,
        .log2_chroma_h = 0,
        .comp = {
            { 0, 1, 1, 0, 13 },        /* Y */
            { 1, 1, 1, 0, 13 },        /* U */
            { 2, 1, 1, 0, 13 },        /* V */
        },
        .flags = AV_PIX_FMT_FLAG_BE | AV_PIX_FMT_FLAG_PLANAR,
    },
    [AV_PIX_FMT_YUV422P16LE] = {
        .name = "yuv422p16le",
        .nb_components = 3,
        .log2_chroma_w = 1,
        .log2_chroma_h = 0,
        .comp = {
            { 0, 1, 1, 0, 15 },        /* Y */
            { 1, 1, 1, 0, 15 },        /* U */
            { 2, 1, 1, 0, 15 },        /* V */
        },
        .flags = AV_PIX_FMT_FLAG_PLANAR,
    },
    [AV_PIX_FMT_YUV422P16BE] = {
        .name = "yuv422p16be",
        .nb_components = 3,
        .log2_chroma_w = 1,
        .log2_chroma_h = 0,
        .comp = {
            { 0, 1, 1, 0, 15 },        /* Y */
            { 1, 1, 1, 0, 15 },        /* U */
            { 2, 1, 1, 0, 15 },        /* V */
        },
        .flags = AV_PIX_FMT_FLAG_BE | AV_PIX_FMT_FLAG_PLANAR,
    },
    [AV_PIX_FMT_YUV444P16LE] = {
        .name = "yuv444p16le",
        .nb_components = 3,
        .log2_chroma_w = 0,
        .log2_chroma_h = 0,
        .comp = {
            { 0, 1, 1, 0, 15 },        /* Y */
            { 1, 1, 1, 0, 15 },        /* U */
            { 2, 1, 1, 0, 15 },        /* V */
        },
        .flags = AV_PIX_FMT_FLAG_PLANAR,
    },
    [AV_PIX_FMT_YUV444P16BE] = {
        .name = "yuv444p16be",
        .nb_components = 3,
        .log2_chroma_w = 0,
        .log2_chroma_h = 0,
        .comp = {
            { 0, 1, 1, 0, 15 },        /* Y */
            { 1, 1, 1, 0, 15 },        /* U */
            { 2, 1, 1, 0, 15 },        /* V */
        },
        .flags = AV_PIX_FMT_FLAG_BE | AV_PIX_FMT_FLAG_PLANAR,
    },
    [AV_PIX_FMT_YUV444P10LE] = {
        .name = "yuv444p10le",
        .nb_components = 3,
        .log2_chroma_w = 0,
        .log2_chroma_h = 0,
        .comp = {
            { 0, 1, 1, 0, 9 },        /* Y */
            { 1, 1, 1, 0, 9 },        /* U */
            { 2, 1, 1, 0, 9 },        /* V */
        },
        .flags = AV_PIX_FMT_FLAG_PLANAR,
    },
    [AV_PIX_FMT_YUV444P10BE] = {
        .name = "yuv444p10be",
        .nb_components = 3,
        .log2_chroma_w = 0,
        .log2_chroma_h = 0,
        .comp = {
            { 0, 1, 1, 0, 9 },        /* Y */
            { 1, 1, 1, 0, 9 },        /* U */
            { 2, 1, 1, 0, 9 },        /* V */
        },
        .flags = AV_PIX_FMT_FLAG_BE | AV_PIX_FMT_FLAG_PLANAR,
    },
    [AV_PIX_FMT_YUV444P9LE] = {
        .name = "yuv444p9le",
        .nb_components = 3,
        .log2_chroma_w = 0,
        .log2_chroma_h = 0,
        .comp = {
            { 0, 1, 1, 0, 8 },        /* Y */
            { 1, 1, 1, 0, 8 },        /* U */
            { 2, 1, 1, 0, 8 },        /* V */
        },
        .flags = AV_PIX_FMT_FLAG_PLANAR,
    },
    [AV_PIX_FMT_YUV444P9BE] = {
        .name = "yuv444p9be",
        .nb_components = 3,
        .log2_chroma_w = 0,
        .log2_chroma_h = 0,
        .comp = {
            { 0, 1, 1, 0, 8 },        /* Y */
            { 1, 1, 1, 0, 8 },        /* U */
            { 2, 1, 1, 0, 8 },        /* V */
        },
        .flags = AV_PIX_FMT_FLAG_BE | AV_PIX_FMT_FLAG_PLANAR,
    },
    [AV_PIX_FMT_YUV444P12LE] = {
        .name = "yuv444p12le",
        .nb_components = 3,
        .log2_chroma_w = 0,
        .log2_chroma_h = 0,
        .comp = {
            { 0, 1, 1, 0, 11 },        /* Y */
            { 1, 1, 1, 0, 11 },        /* U */
            { 2, 1, 1, 0, 11 },        /* V */
        },
        .flags = AV_PIX_FMT_FLAG_PLANAR,
    },
    [AV_PIX_FMT_YUV444P12BE] = {
        .name = "yuv444p12be",
        .nb_components = 3,
        .log2_chroma_w = 0,
        .log2_chroma_h = 0,
        .comp = {
            { 0, 1, 1, 0, 11 },        /* Y */
            { 1, 1, 1, 0, 11 },        /* U */
            { 2, 1, 1, 0, 11 },        /* V */
        },
        .flags = AV_PIX_FMT_FLAG_BE | AV_PIX_FMT_FLAG_PLANAR,
    },
    [AV_PIX_FMT_YUV444P14LE] = {
        .name = "yuv444p14le",
        .nb_components = 3,
        .log2_chroma_w = 0,
        .log2_chroma_h = 0,
        .comp = {
            { 0, 1, 1, 0, 13 },        /* Y */
            { 1, 1, 1, 0, 13 },        /* U */
            { 2, 1, 1, 0, 13 },        /* V */
        },
        .flags = AV_PIX_FMT_FLAG_PLANAR,
    },
    [AV_PIX_FMT_YUV444P14BE] = {
        .name = "yuv444p14be",
        .nb_components = 3,
        .log2_chroma_w = 0,
        .log2_chroma_h = 0,
        .comp = {
            { 0, 1, 1, 0, 13 },        /* Y */
            { 1, 1, 1, 0, 13 },        /* U */
            { 2, 1, 1, 0, 13 },        /* V */
        },
        .flags = AV_PIX_FMT_FLAG_BE | AV_PIX_FMT_FLAG_PLANAR,
    },
    [AV_PIX_FMT_DXVA2_VLD] = {
        .name = "dxva2_vld",
        .log2_chroma_w = 1,
        .log2_chroma_h = 1,
        .flags = AV_PIX_FMT_FLAG_HWACCEL,
    },
    [AV_PIX_FMT_VDA_VLD] = {
        .name = "vda_vld",
        .log2_chroma_w = 1,
        .log2_chroma_h = 1,
        .flags = AV_PIX_FMT_FLAG_HWACCEL,
    },
    [AV_PIX_FMT_GRAY8A] = {
        .name = "gray8a",
        .nb_components = 2,
        .comp = {
            { 0, 1, 1, 0, 7 },        /* Y */
            { 0, 1, 2, 0, 7 },        /* A */
        },
        .flags = AV_PIX_FMT_FLAG_ALPHA,
    },
    [AV_PIX_FMT_GBRP] = {
        .name = "gbrp",
        .nb_components = 3,
        .log2_chroma_w = 0,
        .log2_chroma_h = 0,
        .comp = {
            { 2, 0, 1, 0, 7 },        /* R */
            { 0, 0, 1, 0, 7 },        /* G */
            { 1, 0, 1, 0, 7 },        /* B */
        },
        .flags = AV_PIX_FMT_FLAG_PLANAR | AV_PIX_FMT_FLAG_RGB,
    },
    [AV_PIX_FMT_GBRP9LE] = {
        .name = "gbrp9le",
        .nb_components = 3,
        .log2_chroma_w = 0,
        .log2_chroma_h = 0,
        .comp = {
            { 2, 1, 1, 0, 8 },        /* R */
            { 0, 1, 1, 0, 8 },        /* G */
            { 1, 1, 1, 0, 8 },        /* B */
        },
        .flags = AV_PIX_FMT_FLAG_PLANAR | AV_PIX_FMT_FLAG_RGB,
    },
    [AV_PIX_FMT_GBRP9BE] = {
        .name = "gbrp9be",
        .nb_components = 3,
        .log2_chroma_w = 0,
        .log2_chroma_h = 0,
        .comp = {
            { 2, 1, 1, 0, 8 },        /* R */
            { 0, 1, 1, 0, 8 },        /* G */
            { 1, 1, 1, 0, 8 },        /* B */
        },
        .flags = AV_PIX_FMT_FLAG_BE | AV_PIX_FMT_FLAG_PLANAR | AV_PIX_FMT_FLAG_RGB,
    },
    [AV_PIX_FMT_GBRP10LE] = {
        .name = "gbrp10le",
        .nb_components = 3,
        .log2_chroma_w = 0,
        .log2_chroma_h = 0,
        .comp = {
            { 2, 1, 1, 0, 9 },        /* R */
            { 0, 1, 1, 0, 9 },        /* G */
            { 1, 1, 1, 0, 9 },        /* B */
        },
        .flags = AV_PIX_FMT_FLAG_PLANAR | AV_PIX_FMT_FLAG_RGB,
    },
    [AV_PIX_FMT_GBRP10BE] = {
        .name = "gbrp10be",
        .nb_components = 3,
        .log2_chroma_w = 0,
        .log2_chroma_h = 0,
        .comp = {
            { 2, 1, 1, 0, 9 },        /* R */
            { 0, 1, 1, 0, 9 },        /* G */
            { 1, 1, 1, 0, 9 },        /* B */
        },
        .flags = AV_PIX_FMT_FLAG_BE | AV_PIX_FMT_FLAG_PLANAR | AV_PIX_FMT_FLAG_RGB,
    },
    [AV_PIX_FMT_GBRP12LE] = {
        .name = "gbrp12le",
        .nb_components = 3,
        .log2_chroma_w = 0,
        .log2_chroma_h = 0,
        .comp = {
            { 2, 1, 1, 0, 11 },        /* R */
            { 0, 1, 1, 0, 11 },        /* G */
            { 1, 1, 1, 0, 11 },        /* B */
        },
        .flags = AV_PIX_FMT_FLAG_PLANAR | AV_PIX_FMT_FLAG_RGB,
    },
    [AV_PIX_FMT_GBRP12BE] = {
        .name = "gbrp12be",
        .nb_components = 3,
        .log2_chroma_w = 0,
        .log2_chroma_h = 0,
        .comp = {
            { 2, 1, 1, 0, 11 },        /* R */
            { 0, 1, 1, 0, 11 },        /* G */
            { 1, 1, 1, 0, 11 },        /* B */
        },
        .flags = AV_PIX_FMT_FLAG_BE | AV_PIX_FMT_FLAG_PLANAR | AV_PIX_FMT_FLAG_RGB,
    },
    [AV_PIX_FMT_GBRP14LE] = {
        .name = "gbrp14le",
        .nb_components = 3,
        .log2_chroma_w = 0,
        .log2_chroma_h = 0,
        .comp = {
            { 2, 1, 1, 0, 13 },        /* R */
            { 0, 1, 1, 0, 13 },        /* G */
            { 1, 1, 1, 0, 13 },        /* B */
        },
        .flags = AV_PIX_FMT_FLAG_PLANAR | AV_PIX_FMT_FLAG_RGB,
    },
    [AV_PIX_FMT_GBRP14BE] = {
        .name = "gbrp14be",
        .nb_components = 3,
        .log2_chroma_w = 0,
        .log2_chroma_h = 0,
        .comp = {
            { 2, 1, 1, 0, 13 },        /* R */
            { 0, 1, 1, 0, 13 },        /* G */
            { 1, 1, 1, 0, 13 },        /* B */
        },
        .flags = AV_PIX_FMT_FLAG_BE | AV_PIX_FMT_FLAG_PLANAR | AV_PIX_FMT_FLAG_RGB,
    },
    [AV_PIX_FMT_GBRP16LE] = {
        .name = "gbrp16le",
        .nb_components = 3,
        .log2_chroma_w = 0,
        .log2_chroma_h = 0,
        .comp = {
            { 2, 1, 1, 0, 15 },       /* R */
            { 0, 1, 1, 0, 15 },       /* G */
            { 1, 1, 1, 0, 15 },       /* B */
        },
        .flags = AV_PIX_FMT_FLAG_PLANAR | AV_PIX_FMT_FLAG_RGB,
    },
    [AV_PIX_FMT_GBRP16BE] = {
        .name = "gbrp16be",
        .nb_components = 3,
        .log2_chroma_w = 0,
        .log2_chroma_h = 0,
        .comp = {
            { 2, 1, 1, 0, 15 },       /* R */
            { 0, 1, 1, 0, 15 },       /* G */
            { 1, 1, 1, 0, 15 },       /* B */
        },
        .flags = AV_PIX_FMT_FLAG_BE | AV_PIX_FMT_FLAG_PLANAR | AV_PIX_FMT_FLAG_RGB,
    },
    [AV_PIX_FMT_GBRAP] = {
        .name = "gbrap",
        .nb_components = 4,
        .log2_chroma_w = 0,
        .log2_chroma_h = 0,
        .comp = {
            { 2, 0, 1, 0, 7 },        /* R */
            { 0, 0, 1, 0, 7 },        /* G */
            { 1, 0, 1, 0, 7 },        /* B */
            { 3, 0, 1, 0, 7 },        /* A */
        },
        .flags = AV_PIX_FMT_FLAG_PLANAR | AV_PIX_FMT_FLAG_RGB | AV_PIX_FMT_FLAG_ALPHA,
    },
    [AV_PIX_FMT_GBRAP16LE] = {
        .name = "gbrap16le",
        .nb_components = 4,
        .log2_chroma_w = 0,
        .log2_chroma_h = 0,
        .comp = {
            { 2, 1, 1, 0, 15 },       /* R */
            { 0, 1, 1, 0, 15 },       /* G */
            { 1, 1, 1, 0, 15 },       /* B */
            { 3, 1, 1, 0, 15 },       /* A */
        },
        .flags = AV_PIX_FMT_FLAG_PLANAR | AV_PIX_FMT_FLAG_RGB | AV_PIX_FMT_FLAG_ALPHA,
    },
    [AV_PIX_FMT_GBRAP16BE] = {
        .name = "gbrap16be",
        .nb_components = 4,
        .log2_chroma_w = 0,
        .log2_chroma_h = 0,
        .comp = {
            { 2, 1, 1, 0, 15 },       /* R */
            { 0, 1, 1, 0, 15 },       /* G */
            { 1, 1, 1, 0, 15 },       /* B */
            { 3, 1, 1, 0, 15 },       /* A */
        },
        .flags = AV_PIX_FMT_FLAG_BE | AV_PIX_FMT_FLAG_PLANAR | AV_PIX_FMT_FLAG_RGB | AV_PIX_FMT_FLAG_ALPHA,
    },
    [AV_PIX_FMT_VDPAU] = {
        .name = "vdpau",
        .log2_chroma_w = 1,
        .log2_chroma_h = 1,
        .flags = AV_PIX_FMT_FLAG_HWACCEL,
    },
    [AV_PIX_FMT_XYZ12LE] = {
        .name = "xyz12le",
        .nb_components = 3,
        .log2_chroma_w = 0,
        .log2_chroma_h = 0,
        .comp = {
            { 0, 5, 1, 4, 11 },       /* X */
            { 0, 5, 3, 4, 11 },       /* Y */
            { 0, 5, 5, 4, 11 },       /* Z */
      },
      /*.flags = -- not used*/
    },
    [AV_PIX_FMT_XYZ12BE] = {
        .name = "xyz12be",
        .nb_components = 3,
        .log2_chroma_w = 0,
        .log2_chroma_h = 0,
        .comp = {
            { 0, 5, 1, 4, 11 },       /* X */
            { 0, 5, 3, 4, 11 },       /* Y */
            { 0, 5, 5, 4, 11 },       /* Z */
       },
        .flags = AV_PIX_FMT_FLAG_BE,
    },

#define BAYER8_DESC_COMMON \
        .nb_components= 3, \
        .log2_chroma_w= 0, \
        .log2_chroma_h= 0, \
        .comp = {          \
            {0,0,0,0,1},   \
            {0,0,0,0,3},   \
            {0,0,0,0,1},   \
        },                 \

#define BAYER16_DESC_COMMON \
        .nb_components= 3, \
        .log2_chroma_w= 0, \
        .log2_chroma_h= 0, \
        .comp = {          \
            {0,1,0,0, 3},  \
            {0,1,0,0, 7},  \
            {0,1,0,0, 3},  \
        },                 \

    [AV_PIX_FMT_BAYER_BGGR8] = {
        .name = "bayer_bggr8",
        BAYER8_DESC_COMMON
    },
    [AV_PIX_FMT_BAYER_BGGR16LE] = {
        .name = "bayer_bggr16le",
        BAYER16_DESC_COMMON
    },
    [AV_PIX_FMT_BAYER_BGGR16BE] = {
        .name = "bayer_bggr16be",
        BAYER16_DESC_COMMON
    },
    [AV_PIX_FMT_BAYER_RGGB8] = {
        .name = "bayer_rggb8",
        BAYER8_DESC_COMMON
    },
    [AV_PIX_FMT_BAYER_RGGB16LE] = {
        .name = "bayer_rggb16le",
        BAYER16_DESC_COMMON
    },
    [AV_PIX_FMT_BAYER_RGGB16BE] = {
        .name = "bayer_rggb16be",
        BAYER16_DESC_COMMON
    },
    [AV_PIX_FMT_BAYER_GBRG8] = {
        .name = "bayer_gbrg8",
        BAYER8_DESC_COMMON
    },
    [AV_PIX_FMT_BAYER_GBRG16LE] = {
        .name = "bayer_gbrg16le",
        BAYER16_DESC_COMMON
    },
    [AV_PIX_FMT_BAYER_GBRG16BE] = {
        .name = "bayer_gbrg16be",
        BAYER16_DESC_COMMON
    },
    [AV_PIX_FMT_BAYER_GRBG8] = {
        .name = "bayer_grbg8",
        BAYER8_DESC_COMMON
    },
    [AV_PIX_FMT_BAYER_GRBG16LE] = {
        .name = "bayer_grbg16le",
        BAYER16_DESC_COMMON
    },
    [AV_PIX_FMT_BAYER_GRBG16BE] = {
        .name = "bayer_grbg16be",
        BAYER16_DESC_COMMON
    },
    [AV_PIX_FMT_NV16] = {
        .name = "nv16",
        .nb_components = 3,
        .log2_chroma_w = 1,
        .log2_chroma_h = 0,
        .comp = {
            { 0, 0, 1, 0, 7 },        /* Y */
            { 1, 1, 1, 0, 7 },        /* U */
            { 1, 1, 2, 0, 7 },        /* V */
        },
        .flags = AV_PIX_FMT_FLAG_PLANAR,
    },
    [AV_PIX_FMT_NV20LE] = {
        .name = "nv20le",
        .nb_components = 3,
        .log2_chroma_w = 1,
        .log2_chroma_h = 0,
        .comp = {
            { 0, 1, 1, 0, 9 },        /* Y */
            { 1, 3, 1, 0, 9 },        /* U */
            { 1, 3, 3, 0, 9 },        /* V */
        },
        .flags = AV_PIX_FMT_FLAG_PLANAR,
    },
    [AV_PIX_FMT_NV20BE] = {
        .name = "nv20be",
        .nb_components = 3,
        .log2_chroma_w = 1,
        .log2_chroma_h = 0,
        .comp = {
            { 0, 1, 1, 0, 9 },        /* Y */
            { 1, 3, 1, 0, 9 },        /* U */
            { 1, 3, 3, 0, 9 },        /* V */
        },
        .flags = AV_PIX_FMT_FLAG_PLANAR | AV_PIX_FMT_FLAG_BE,
    },
};

FF_DISABLE_DEPRECATION_WARNINGS
static enum AVPixelFormat get_pix_fmt_internal(const char *name)
{
    enum AVPixelFormat pix_fmt;

    for (pix_fmt = 0; pix_fmt < AV_PIX_FMT_NB; pix_fmt++)
        if (av_pix_fmt_descriptors[pix_fmt].name &&
            !strcmp(av_pix_fmt_descriptors[pix_fmt].name, name))
            return pix_fmt;

    return AV_PIX_FMT_NONE;
}

const char *av_get_pix_fmt_name(enum AVPixelFormat pix_fmt)
{
    return (unsigned)pix_fmt < AV_PIX_FMT_NB ?
        av_pix_fmt_descriptors[pix_fmt].name : NULL;
}

#if HAVE_BIGENDIAN
#   define X_NE(be, le) be
#else
#   define X_NE(be, le) le
#endif

enum AVPixelFormat av_get_pix_fmt(const char *name)
{
    enum AVPixelFormat pix_fmt;

    if (!strcmp(name, "rgb32"))
        name = X_NE("argb", "bgra");
    else if (!strcmp(name, "bgr32"))
        name = X_NE("abgr", "rgba");

    pix_fmt = get_pix_fmt_internal(name);
    if (pix_fmt == AV_PIX_FMT_NONE) {
        char name2[32];

        snprintf(name2, sizeof(name2), "%s%s", name, X_NE("be", "le"));
        pix_fmt = get_pix_fmt_internal(name2);
    }
    return pix_fmt;
}

int av_get_bits_per_pixel(const AVPixFmtDescriptor *pixdesc)
{
    int c, bits = 0;
    int log2_pixels = pixdesc->log2_chroma_w + pixdesc->log2_chroma_h;

    for (c = 0; c < pixdesc->nb_components; c++) {
        int s = c == 1 || c == 2 ? 0 : log2_pixels;
        bits += (pixdesc->comp[c].depth_minus1 + 1) << s;
    }

    return bits >> log2_pixels;
}

int av_get_padded_bits_per_pixel(const AVPixFmtDescriptor *pixdesc)
{
    int c, bits = 0;
    int log2_pixels = pixdesc->log2_chroma_w + pixdesc->log2_chroma_h;
    int steps[4] = {0};

    for (c = 0; c < pixdesc->nb_components; c++) {
        const AVComponentDescriptor *comp = &pixdesc->comp[c];
        int s = c == 1 || c == 2 ? 0 : log2_pixels;
        steps[comp->plane] = (comp->step_minus1 + 1) << s;
    }
    for (c = 0; c < 4; c++)
        bits += steps[c];

    if(!(pixdesc->flags & AV_PIX_FMT_FLAG_BITSTREAM))
        bits *= 8;

    return bits >> log2_pixels;
}

char *av_get_pix_fmt_string (char *buf, int buf_size, enum AVPixelFormat pix_fmt)
{
    /* print header */
    if (pix_fmt < 0) {
       snprintf (buf, buf_size, "name" " nb_components" " nb_bits");
    } else {
        const AVPixFmtDescriptor *pixdesc = &av_pix_fmt_descriptors[pix_fmt];
        snprintf(buf, buf_size, "%-11s %7d %10d", pixdesc->name,
                 pixdesc->nb_components, av_get_bits_per_pixel(pixdesc));
    }

    return buf;
}

const AVPixFmtDescriptor *av_pix_fmt_desc_get(enum AVPixelFormat pix_fmt)
{
    if (pix_fmt < 0 || pix_fmt >= AV_PIX_FMT_NB)
        return NULL;
    return &av_pix_fmt_descriptors[pix_fmt];
}

const AVPixFmtDescriptor *av_pix_fmt_desc_next(const AVPixFmtDescriptor *prev)
{
    if (!prev)
        return &av_pix_fmt_descriptors[0];
    while (prev - av_pix_fmt_descriptors < FF_ARRAY_ELEMS(av_pix_fmt_descriptors) - 1) {
        prev++;
        if (prev->name)
            return prev;
    }
    return NULL;
}

enum AVPixelFormat av_pix_fmt_desc_get_id(const AVPixFmtDescriptor *desc)
{
    if (desc < av_pix_fmt_descriptors ||
        desc >= av_pix_fmt_descriptors + FF_ARRAY_ELEMS(av_pix_fmt_descriptors))
        return AV_PIX_FMT_NONE;

    return desc - av_pix_fmt_descriptors;
}
FF_ENABLE_DEPRECATION_WARNINGS

int av_pix_fmt_get_chroma_sub_sample(enum AVPixelFormat pix_fmt,
                                     int *h_shift, int *v_shift)
{
    const AVPixFmtDescriptor *desc = av_pix_fmt_desc_get(pix_fmt);
    if (!desc)
        return AVERROR(ENOSYS);
    *h_shift = desc->log2_chroma_w;
    *v_shift = desc->log2_chroma_h;

    return 0;
}

int av_pix_fmt_count_planes(enum AVPixelFormat pix_fmt)
{
    const AVPixFmtDescriptor *desc = av_pix_fmt_desc_get(pix_fmt);
    int i, planes[4] = { 0 }, ret = 0;

    if (!desc)
        return AVERROR(EINVAL);

    for (i = 0; i < desc->nb_components; i++)
        planes[desc->comp[i].plane] = 1;
    for (i = 0; i < FF_ARRAY_ELEMS(planes); i++)
        ret += planes[i];
    return ret;
}

void ff_check_pixfmt_descriptors(void){
    int i, j;

    for (i=0; i<FF_ARRAY_ELEMS(av_pix_fmt_descriptors); i++) {
        const AVPixFmtDescriptor *d = &av_pix_fmt_descriptors[i];
        uint8_t fill[4][8+6+3] = {{0}};
        uint8_t *data[4] = {fill[0], fill[1], fill[2], fill[3]};
        int linesize[4] = {0,0,0,0};
        uint16_t tmp[2];

        if (!d->name && !d->nb_components && !d->log2_chroma_w && !d->log2_chroma_h && !d->flags)
            continue;
//         av_log(NULL, AV_LOG_DEBUG, "Checking: %s\n", d->name);
        av_assert0(d->log2_chroma_w <= 3);
        av_assert0(d->log2_chroma_h <= 3);
        av_assert0(d->nb_components <= 4);
        av_assert0(d->name && d->name[0]);
        av_assert0((d->nb_components==4 || d->nb_components==2) == !!(d->flags & AV_PIX_FMT_FLAG_ALPHA));
        av_assert2(av_get_pix_fmt(d->name) == i);

        for (j=0; j<FF_ARRAY_ELEMS(d->comp); j++) {
            const AVComponentDescriptor *c = &d->comp[j];
            if(j>=d->nb_components) {
                av_assert0(!c->plane && !c->step_minus1 && !c->offset_plus1 && !c->shift && !c->depth_minus1);
                continue;
            }
            if (d->flags & AV_PIX_FMT_FLAG_BITSTREAM) {
                av_assert0(c->step_minus1 >= c->depth_minus1);
            } else {
                av_assert0(8*(c->step_minus1+1) >= c->depth_minus1+1);
            }
            if (!strncmp(d->name, "bayer_", 6))
                continue;
            av_read_image_line(tmp, (void*)data, linesize, d, 0, 0, j, 2, 0);
            av_assert0(tmp[0] == 0 && tmp[1] == 0);
            tmp[0] = tmp[1] = (1<<(c->depth_minus1 + 1)) - 1;
            av_write_image_line(tmp, data, linesize, d, 0, 0, j, 2);
        }
    }
}


enum AVPixelFormat av_pix_fmt_swap_endianness(enum AVPixelFormat pix_fmt)
{
    const AVPixFmtDescriptor *desc = av_pix_fmt_desc_get(pix_fmt);
    char name[16];
    int i;

    if (!desc || strlen(desc->name) < 2)
        return AV_PIX_FMT_NONE;
    av_strlcpy(name, desc->name, sizeof(name));
    i = strlen(name) - 2;
    if (strcmp(name + i, "be") && strcmp(name + i, "le"))
        return AV_PIX_FMT_NONE;

    name[i] ^= 'b' ^ 'l';

    return get_pix_fmt_internal(name);
}<|MERGE_RESOLUTION|>--- conflicted
+++ resolved
@@ -28,11 +28,8 @@
 #include "pixdesc.h"
 #include "internal.h"
 #include "intreadwrite.h"
-<<<<<<< HEAD
 #include "avstring.h"
-=======
 #include "version.h"
->>>>>>> 19e30a58
 
 void av_read_image_line(uint16_t *dst,
                         const uint8_t *data[4], const int linesize[4],
