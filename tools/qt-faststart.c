--- conflicted
+++ resolved
@@ -235,13 +235,8 @@
                 goto error_out;
             }
             offset_count = BE_32(&moov_atom[i + 8]);
-<<<<<<< HEAD
-            if (i + 12LL + offset_count * 4LL > moov_atom_size) {
-                printf(" bad atom size\n");
-=======
             if (i + 12 + offset_count * UINT64_C(4) > moov_atom_size) {
                 printf(" bad atom size/element count\n");
->>>>>>> cb95c193
                 goto error_out;
             }
             for (j = 0; j < offset_count; j++) {
@@ -261,13 +256,8 @@
                 goto error_out;
             }
             offset_count = BE_32(&moov_atom[i + 8]);
-<<<<<<< HEAD
-            if (i + 12LL + offset_count * 8LL > moov_atom_size) {
-                printf(" bad atom size\n");
-=======
             if (i + 12 + offset_count * UINT64_C(8) > moov_atom_size) {
                 printf(" bad atom size/element count\n");
->>>>>>> cb95c193
                 goto error_out;
             }
             for (j = 0; j < offset_count; j++) {
